--- conflicted
+++ resolved
@@ -7,12 +7,8 @@
 class PicturePlugin(CMSPluginBase):
     model = Picture
     name = _("Picture")
-<<<<<<< HEAD
-    render_template = "picture/plugin.html"
-=======
     render_template = "cms/plugins/picture.html"
     text_enabled = True
->>>>>>> a7c96c90
     
     def render(self, context, instance, placeholder):
         return {'picture':instance, 'placeholder':placeholder}
