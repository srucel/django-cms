import datetime
from django.core.exceptions import ObjectDoesNotExist
from django.utils.translation import ugettext as _
from cms import settings as cms_settings
from cms.models import Page, PageModeratorState
from cms.utils.permissions import get_current_user, get_user_permission_level


I_APPROVE = 100 # current user should approve page


def page_changed(page, old_page=None):
    """Called from page post save signal. If page already had pk, old version
    of page is provided in old_page argument.
    """
    # get user from thread locals
    user = get_current_user()
    
    if not old_page:
        # just newly created page
        PageModeratorState(user=user, page=page, action=PageModeratorState.ACTION_ADD).save()
    
    if (old_page is None and page.published) or \
        (old_page and not old_page.published == page.published):
        action = page.published and PageModeratorState.ACTION_PUBLISH or PageModeratorState.ACTION_UNPUBLISH
        PageModeratorState(user=user, page=page, action=action).save()
    
    # TODO: if page was changed, remove all approvements from hiher instances,
    # but keep approvements by lover instances, if there are some
    

def update_moderation_message(page, message):
    """This is bit special.. It updates last page state made from current user
    for given page. Its called after page is saved - page state is created when
    page gets saved (in signal), so this might have a concurrency issue, but 
    probably will work in 99,999%.
    
    If any page state is'nt found in last UPDATE_TOLERANCE seconds, a new state
    will be created instead of affecting old message.    
    """
    
    UPDATE_TOLERANCE = 30 # max in last 30 seconds
    
    user = get_current_user()
    created = datetime.datetime.now() - datetime.timedelta(seconds=UPDATE_TOLERANCE)
    try:
        state = page.pagemoderatorstate_set.filter(user=user, created__gt=created).order_by('-created')[0]
        # just state without message!!
        assert not state.message  
    except (IndexError, AssertionError):
        state = PageModeratorState(user=user, page=page, action=PageModeratorState.ACTION_CHANGED)
    
    state.message = message
    state.save()
    
def page_moderator_state(request, page):
    """Return moderator page state from page.moderator_state, but also takes 
    look if current user is in the approvement path, and should approve the this 
    page. In this case return 100 as an state value. 
    
    Returns:
        dict(state=state, label=label)
    """
    state, label = page.moderator_state, None
    
    if cms_settings.CMS_MODERATOR:
        if state == Page.MODERATOR_NEED_APPROVEMENT and page.has_moderate_permission(request):
            try:
                page.pagemoderator_set.get(user=request.user)
                if not page.pagemoderatorstate_set.filter(user=request.user, action=PageModeratorState.ACTION_APPROVE).count():
                    # only if he didn't approve already...
                    state = I_APPROVE
                    label = _('approve')
            except ObjectDoesNotExist:
                pass
            
    elif not page.is_approved():
        # if no moderator, we have just 2 states => changed / unchanged
        state = Page.MODERATOR_NEED_APPROVEMENT
    
    if not label:
        label = dict(page.moderator_state_choices)[state]
    return dict(state=state, label=label)


def moderator_should_approve(request, page):
    """Says if user should approve given page. (just helper)
    """
    print ">> pms:", page_moderator_state(request, page)
    return page_moderator_state(request, page)['state'] is I_APPROVE


def get_test_moderation_level(page, user=None):
    """Returns min moderation level for page, and result of user test if 
    user is given, so output is always tuple of:
        
        (moderation_level, requires_approvement)
        
    Meaning of requires_approvement is - somebody of higher instance must 
    approve changes made on this page by given user. 
    
    NOTE: May require some optimization, might call 3 huge sql queries in 
    worse case
    """
    if not cms_settings.CMS_MODERATOR or (user and user.is_superuser):
        return 0, False
    
    qs = page.get_moderator_queryset()
        
    if qs.filter(user__is_superuser=True).count():
        return 0, True
    
    if user:
        if qs.filter(user__id=user.id, user__globalpagepermission__gt=0).count():
            return 0, False
        
        try:
            moderator = qs.filter(user__id=user.id).select_related()[0]
            return moderator.page.level, False
        except IndexError:
            pass
    else:
        if qs.filter(user__globalpagepermission__gt=0).count():
            return 0, True
            
    moderator = qs.select_related()[0]
    return moderator.page.level, True


<<<<<<< HEAD
def approve_page(request, page):
    """Main approving function. Two things can happen here, depending on user
    level:
    
    1.) User is somewhere in the approvement path, but not on the top. In this
    case just mark this page as approved by this user.
    
    2.) User is on top of approvement path. Draft page with all dependencies 
    will be `copied` to public model, page states log will be cleaned.  
    
    """
    moderation_level, moderation_required = get_test_moderation_level(page, request.user)
        
    if not moderator_should_approve(request, page):
        # escape soon if there isn't any approvement required by this user
        return
    
    if not moderation_required:
        # this is a second case - user can publish changes
        page.publish()
    else:
        # first case - just mark page as approved from this user
        PageModeratorState(user=request.user, page=page, action=PageModeratorState.ACTION_APPROVE).save() 
        
        
def get_page_model(request=None):
    """Decides which Page model should be used - Draft, or PublicPage depending
    on request. 
    
    !IMPORTANT: All scripts should request Page from here...
    """
    
    if request and 'preview' in request.GET and 'draft' in request.GET \
        and request.user.is_staff:
        return Page
    return Page.PublicModel
=======
def approve_page(page, user):
    """Main approving function.
    """
    pass
>>>>>>> 94f9647b
<|MERGE_RESOLUTION|>--- conflicted
+++ resolved
@@ -126,8 +126,6 @@
     moderator = qs.select_related()[0]
     return moderator.page.level, True
 
-
-<<<<<<< HEAD
 def approve_page(request, page):
     """Main approving function. Two things can happen here, depending on user
     level:
@@ -163,10 +161,4 @@
     if request and 'preview' in request.GET and 'draft' in request.GET \
         and request.user.is_staff:
         return Page
-    return Page.PublicModel
-=======
-def approve_page(page, user):
-    """Main approving function.
-    """
-    pass
->>>>>>> 94f9647b
+    return Page.PublicModel