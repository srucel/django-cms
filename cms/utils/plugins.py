# -*- coding: utf-8 -*-
from collections import defaultdict
from itertools import groupby
import operator
import warnings

from django.contrib.sites.models import Site, SITE_CACHE
from django.shortcuts import get_object_or_404
from django.template import NodeList, VariableNode, TemplateSyntaxError
from django.template.loader import get_template
from django.template.loader_tags import ExtendsNode, BlockNode
from django.utils.translation import ugettext as _
from sekizai.helpers import is_variable_extend_node

try:
    from django.template.loader_tags import ConstantIncludeNode as IncludeNode
except ImportError:
    from django.template.loader_tags import IncludeNode

from cms.exceptions import DuplicatePlaceholderWarning, PluginLimitReached
from cms.models import Page
from cms.plugin_pool import plugin_pool
from cms.utils import get_language_from_request, permissions
from cms.utils.compat.dj import force_unicode
from cms.utils.i18n import get_fallback_languages
from cms.utils.moderator import get_cmsplugin_queryset
from cms.utils.placeholder import (validate_placeholder_name,
                                   get_placeholder_conf)


def get_page_from_plugin_or_404(cms_plugin):
    return get_object_or_404(Page, placeholders=cms_plugin.placeholder)


def _extend_blocks(extend_node, blocks, context=None):
    """
    Extends the dictionary `blocks` with *new* blocks in the parent node (recursive)
    """
    # we don't support variable extensions
    # if is_variable_extend_node(extend_node):
        # return
    parent = extend_node.get_parent(context)
    # Search for new blocks
    for node in parent.nodelist.get_nodes_by_type(BlockNode):
        if not node.name in blocks:
            blocks[node.name] = node
        else:
            # set this node as the super node (for {{ block.super }})
            block = blocks[node.name]
            seen_supers = []
            while hasattr(block.super, 'nodelist') and block.super not in seen_supers:
                seen_supers.append(block.super)
                block = block.super
            block.super = node
        # search for further ExtendsNodes
    for node in parent.nodelist.get_nodes_by_type(ExtendsNode):
        _extend_blocks(node, blocks, context)
        break


def _find_topmost_template(extend_node, context):
    parent_template = extend_node.get_parent(context)
    for node in parent_template.nodelist.get_nodes_by_type(ExtendsNode):
        # Their can only be one extend block in a template, otherwise django raises an exception
        return _find_topmost_template(node, context)
        # No ExtendsNode
    return extend_node.get_parent(context)


def _extend_nodelist(extend_node, context=None):
    """
    Returns a list of placeholders found in the parent template(s) of this
    ExtendsNode
    """
    # we don't support variable extensions
    # if is_variable_extend_node(extend_node):
        # return []
        # This is a dictionary mapping all BlockNode instances found in the template that contains extend_node
    blocks = extend_node.blocks
    _extend_blocks(extend_node, blocks, context)
    placeholders = []

    for block in blocks.values():
        placeholders += _scan_placeholders(block.nodelist, block, blocks.keys(), context=context)

    # Scan topmost template for placeholder outside of blocks
    parent_template = _find_topmost_template(extend_node, context)
    placeholders += _scan_placeholders(parent_template.nodelist, None, blocks.keys(), context=context)
    return placeholders


<<<<<<< HEAD
def _scan_placeholders(nodelist, current_block=None, ignore_blocks=None, context=None):
=======
def _scan_placeholders(nodelist, current_block=None, ignore_blocks=None):
    from cms.templatetags.cms_tags import Placeholder
    
>>>>>>> be8b1233
    placeholders = []
    if ignore_blocks is None:
        # List of BlockNode instances to ignore.
        # This is important to avoid processing overriden block nodes.
        ignore_blocks = []

    for node in nodelist:
        # check if this is a placeholder first
        if isinstance(node, Placeholder):
            placeholders.append(node.get_name())
        elif isinstance(node, IncludeNode):
            # if there's an error in the to-be-included template, node.template becomes None
            if node.template:
<<<<<<< HEAD
                placeholders += _scan_placeholders(node.template.nodelist, current_block, context=context)
=======
                # This is required for Django 1.7 but works on older version too
                # Check if it quacks like a template object, if not
                # presume is a template path and get the object out of it
                if not callable(getattr(node.template, 'render', None)):
                    template = get_template(force_unicode(node.template).strip('"'))
                else:
                    template = node.template
                placeholders += _scan_placeholders(template.nodelist, current_block)
>>>>>>> be8b1233
        # handle {% extends ... %} tags
        elif isinstance(node, ExtendsNode):
            placeholders += _extend_nodelist(node, context)
        # in block nodes we have to scan for super blocks
        elif isinstance(node, VariableNode) and current_block:
            if node.filter_expression.token == 'block.super':
                if not hasattr(current_block.super, 'nodelist'):
                    raise TemplateSyntaxError("Cannot render block.super for blocks without a parent.")
                placeholders += _scan_placeholders(current_block.super.nodelist, current_block.super, context=context)
        # ignore nested blocks which are already handled
        elif isinstance(node, BlockNode) and node.name in ignore_blocks:
            continue
        # if the node has the newly introduced 'child_nodelists' attribute, scan
        # those attributes for nodelists and recurse them
        elif hasattr(node, 'child_nodelists'):
            for nodelist_name in node.child_nodelists:
                if hasattr(node, nodelist_name):
                    subnodelist = getattr(node, nodelist_name)
                    if isinstance(subnodelist, NodeList):
                        if isinstance(node, BlockNode):
                            current_block = node
                        placeholders += _scan_placeholders(subnodelist, current_block, ignore_blocks, context=context)
        # else just scan the node for nodelist instance attributes
        else:
            for attr in dir(node):
                obj = getattr(node, attr)
                if isinstance(obj, NodeList):
                    if isinstance(node, BlockNode):
                        current_block = node
                    placeholders += _scan_placeholders(obj, current_block, ignore_blocks, context=context)
    return placeholders


def get_placeholders(template, context=None):
    compiled_template = get_template(template)
    placeholders = _scan_placeholders(compiled_template.nodelist, context=context)
    clean_placeholders = []
    for placeholder in placeholders:
        if placeholder in clean_placeholders:
            warnings.warn("Duplicate {{% placeholder \"{0}\" %}} "
                          "in template {1}."
                          .format(placeholder, template, placeholder),
                          DuplicatePlaceholderWarning)
        else:
            validate_placeholder_name(placeholder)
            clean_placeholders.append(placeholder)
    return clean_placeholders


SITE_VAR = "site__exact"


def current_site(request):
    if SITE_VAR in request.REQUEST:
        site_pk = request.REQUEST[SITE_VAR]
    else:
        site_pk = request.session.get('cms_admin_site', None)
    if site_pk:
        try:
            site = SITE_CACHE.get(site_pk) or Site.objects.get(pk=site_pk)
            SITE_CACHE[site_pk] = site
            return site
        except Site.DoesNotExist:
            return None
    else:
        return Site.objects.get_current()


def get_plugins(request, placeholder, template, lang=None):
    if not placeholder:
        return []
    if not hasattr(placeholder, '_plugins_cache'):
        assign_plugins(request, [placeholder], template, lang)
    return getattr(placeholder, '_plugins_cache')


def requires_reload(action, plugins):
    """
    Returns True if ANY of the plugins require a page reload when action is taking place.
    """
    for plugin in plugins:
        plugin_class = plugin.get_plugin_class_instance()
        if plugin_class.requires_reload(action):
            return True
    return False


def assign_plugins(request, placeholders, template, lang=None, no_fallback=False):
    """
    Fetch all plugins for the given ``placeholders`` and
    cast them down to the concrete instances in one query
    per type.
    """
    placeholders = list(placeholders)
    if not placeholders:
        return
    lang = lang or get_language_from_request(request)
    request_lang = lang
    qs = get_cmsplugin_queryset(request).filter(placeholder__in=placeholders, language=request_lang).order_by(
        'placeholder', 'tree_id', 'level', 'position')
    plugins = list(qs)
    # If no plugin is present in the current placeholder we loop in the fallback languages
    # and get the first available set of plugins

    if not no_fallback:
        for placeholder in placeholders:
            found = False
            for plugin in plugins:
                if plugin.placeholder_id == placeholder.pk:
                    found = True
                    break
            if found:
                continue
            elif placeholder and get_placeholder_conf("language_fallback", placeholder.slot, template, False):
                if hasattr(request, 'toolbar') and request.toolbar.edit_mode:
                    continue
                fallbacks = get_fallback_languages(lang)
                for fallback_language in fallbacks:
                    assign_plugins(request, [placeholder], template, fallback_language, no_fallback=True)
                    fallback_plugins = placeholder._plugins_cache
                    if fallback_plugins:
                        plugins += fallback_plugins
                        break
    # If no plugin is present, create default plugins if enabled)
    if not plugins:
        plugins = create_default_plugins(request, placeholders, template, lang)
    plugin_list = downcast_plugins(plugins, placeholders)
    # split the plugins up by placeholder
    groups = dict((key, list(plugins)) for key, plugins in groupby(plugin_list, operator.attrgetter('placeholder_id')))

    for group in groups:
        groups[group] = build_plugin_tree(groups[group])
    for placeholder in placeholders:
        setattr(placeholder, '_plugins_cache', list(groups.get(placeholder.pk, [])))


def create_default_plugins(request, placeholders, template, lang):
    """
    Create all default plugins for the given ``placeholders`` if they have
    a "default_plugins" configuration value in settings.
    return all plugins, children, grandchildren (etc.) created
    """
    from cms.api import add_plugin
    plugins = list()
    for placeholder in placeholders:
        default_plugins = get_placeholder_conf("default_plugins", placeholder.slot, template, None)
        if not default_plugins:
            continue
        if not placeholder.has_add_permission(request):
            continue
        for conf in default_plugins:
            if not permissions.has_plugin_permission(request.user, conf['plugin_type'], "add"):
                continue
            plugin = add_plugin(placeholder, conf['plugin_type'], lang, **conf['values'])
            plugins.append(plugin)
            if 'children' in conf:
                children = create_default_children_plugins(request, placeholder, lang, plugin, conf['children'])
                plugins+=children
            plugin.notify_on_autoadd(request, conf)
    return plugins


def create_default_children_plugins(request, placeholder, lang, parent_plugin, children_conf):
    """
    Create all default children plugins in the given ``placeholder``.
    If a child have children, this function recurse.
    Return all children and grandchildren (etc.) created
    """
    from cms.api import add_plugin
    children = list()
    grandchildren = list()
    for conf in children_conf:
        if not permissions.has_plugin_permission(request.user, conf['plugin_type'], "add"):
            continue
        plugin = add_plugin(placeholder, conf['plugin_type'], lang, **conf['values'])
        plugin.parent = parent_plugin
        plugin.save()
        if 'children' in conf:
            grandchildren+= create_default_children_plugins(request, placeholder, lang, plugin, conf['children'])
        plugin.notify_on_autoadd(request, conf)
        children.append(plugin)
    parent_plugin.notify_on_autoadd_children(request, conf, children)
    return children + grandchildren


def build_plugin_tree(plugin_list):
    root = []
    cache = {}
    for plugin in plugin_list:
        plugin.child_plugin_instances = []
        cache[plugin.pk] = plugin
        if not plugin.parent_id:
            root.append(plugin)
        else:
            parent = cache[plugin.parent_id]
            parent.child_plugin_instances.append(plugin)
    root.sort(key=lambda x: x.position)
    for plugin in plugin_list:
        if plugin.child_plugin_instances and len(plugin.child_plugin_instances) > 1:
            plugin.child_plugin_instances.sort(key=lambda x: x.position)
    return root


def downcast_plugins(queryset, placeholders=None, select_placeholder=False):
    plugin_types_map = defaultdict(list)
    plugin_lookup = {}

    # make a map of plugin types, needed later for downcasting
    for plugin in queryset:
        plugin_types_map[plugin.plugin_type].append(plugin.pk)
    for plugin_type, pks in plugin_types_map.items():
        cls = plugin_pool.get_plugin(plugin_type)
        # get all the plugins of type cls.model
        plugin_qs = cls.model.objects.filter(pk__in=pks)
        if select_placeholder:
            plugin_qs = plugin_qs.select_related('placeholder')

        # put them in a map so we can replace the base CMSPlugins with their
        # downcasted versions
        for instance in plugin_qs:
            plugin_lookup[instance.pk] = instance
            # cache the placeholder
            if placeholders:
                for pl in placeholders:
                    if instance.placeholder_id == pl.pk:
                        instance.placeholder = pl
                        if not cls.cache:
                            pl.cache_placeholder = False
            # make the equivalent list of qs, but with downcasted instances
    plugin_list = []
    for p in queryset:
        if p.pk in plugin_lookup:
            plugin_list.append(plugin_lookup[p.pk])
        else:
            plugin_list.append(p)
    return plugin_list


def get_plugins_for_page(request, page, lang=None):
    from cms.utils.plugins import get_placeholders

    if not page:
        return []
    lang = lang or get_language_from_request(request)
    if not hasattr(page, '_%s_plugins_cache' % lang):
        slots = get_placeholders(page.get_template())
        setattr(page, '_%s_plugins_cache' % lang, get_cmsplugin_queryset(request).filter(
            placeholder__page=page, placeholder__slot__in=slots, language=lang, parent__isnull=True
        ).order_by('placeholder', 'position').select_related())
    return getattr(page, '_%s_plugins_cache' % lang)


def has_reached_plugin_limit(placeholder, plugin_type, language, template=None):
    """
    Checks if placeholder has reached it's global plugin limit,
    if not then it checks if it has reached it's plugin_type limit.
    """
    limits = get_placeholder_conf("limits", placeholder.slot, template)
    if limits:
        global_limit = limits.get("global")
        type_limit = limits.get(plugin_type)
        # total plugin count
        count = placeholder.cmsplugin_set.filter(language=language).count()
        if global_limit and count >= global_limit:
            raise PluginLimitReached(_("This placeholder already has the maximum number of plugins (%s)." % count))
        elif type_limit:
            # total plugin type count
            type_count = placeholder.cmsplugin_set.filter(
                language=language,
                plugin_type=plugin_type,
            ).count()
            if type_count >= type_limit:
                plugin_name = force_unicode(plugin_pool.get_plugin(plugin_type).name)
                raise PluginLimitReached(_(
                    "This placeholder already has the maximum number (%(limit)s) of allowed %(plugin_name)s plugins.") \
                                         % {'limit': type_limit, 'plugin_name': plugin_name})
    return False<|MERGE_RESOLUTION|>--- conflicted
+++ resolved
@@ -89,13 +89,8 @@
     return placeholders
 
 
-<<<<<<< HEAD
 def _scan_placeholders(nodelist, current_block=None, ignore_blocks=None, context=None):
-=======
-def _scan_placeholders(nodelist, current_block=None, ignore_blocks=None):
     from cms.templatetags.cms_tags import Placeholder
-    
->>>>>>> be8b1233
     placeholders = []
     if ignore_blocks is None:
         # List of BlockNode instances to ignore.
@@ -109,9 +104,6 @@
         elif isinstance(node, IncludeNode):
             # if there's an error in the to-be-included template, node.template becomes None
             if node.template:
-<<<<<<< HEAD
-                placeholders += _scan_placeholders(node.template.nodelist, current_block, context=context)
-=======
                 # This is required for Django 1.7 but works on older version too
                 # Check if it quacks like a template object, if not
                 # presume is a template path and get the object out of it
@@ -119,8 +111,7 @@
                     template = get_template(force_unicode(node.template).strip('"'))
                 else:
                     template = node.template
-                placeholders += _scan_placeholders(template.nodelist, current_block)
->>>>>>> be8b1233
+                placeholders += _scan_placeholders(node.template.nodelist, current_block, context=context)
         # handle {% extends ... %} tags
         elif isinstance(node, ExtendsNode):
             placeholders += _extend_nodelist(node, context)
