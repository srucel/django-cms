from django.shortcuts import get_object_or_404, render_to_response
from django.http import HttpResponse, Http404
from django.contrib.admin.views.decorators import staff_member_required
from django.utils.translation import ugettext_lazy as _
from django.template.context import RequestContext

from cms import settings
from cms.models import Page, Title, CMSPlugin
from cms.plugin_pool import plugin_pool
from cms.utils import auto_render
from django.template.defaultfilters import escapejs, force_escape

def change_status(request, page_id):
    """
    Switch the status of a page
    """
    if request.method == 'POST':
        page = Page.objects.get(pk=page_id)
        if page.has_publish_permission(request):
            if page.status == Page.DRAFT:
                page.status = Page.PUBLISHED
            elif page.status == Page.PUBLISHED:
                page.status = Page.DRAFT
            page.save()    
            return HttpResponse(unicode(page.status))
    raise Http404
change_status = staff_member_required(change_status)

def change_innavigation(request, page_id):
    """
    Switch the in_navigation of a page
    """
    if request.method == 'POST':
        page = Page.objects.get(pk=page_id)
        if page.has_page_permission(request):
            if page.in_navigation:
                page.in_navigation = False
                val = 0
            else:
                page.in_navigation = True
                val = 1
            page.save()
            return HttpResponse(unicode(val))
    raise Http404
change_status = staff_member_required(change_status)

if 'reversion' in settings.INSTALLED_APPS:
    from reversion import revision    

def add_plugin(request):
    if 'history' in request.path or 'recover' in request.path:
        return HttpResponse(str("error"))
    if request.method == "POST":
        plugin_type = request.POST['plugin_type']
        page_id = request.POST.get('page_id', None)
        parent = None
        if page_id:
            page = get_object_or_404(Page, pk=page_id)
            placeholder = request.POST['placeholder'].lower()
            language = request.POST['language']
            position = CMSPlugin.objects.filter(page=page, language=language, placeholder=placeholder).count()
        else:
            parent_id = request.POST['parent_id']
            parent = get_object_or_404(CMSPlugin, pk=parent_id)
            page = parent.page
            placeholder = parent.placeholder
            language = parent.language
            position = None
        plugin = CMSPlugin(page=page, language=language, plugin_type=plugin_type, position=position, placeholder=placeholder) 
        if parent:
            plugin.parent = parent
        plugin.save()
        if 'reversion' in settings.INSTALLED_APPS:
            page.save()
            save_all_plugins(page)
            revision.user = request.user
            plugin_name = unicode(plugin_pool.get_plugin(plugin_type).name)
            revision.comment = _(u"%(plugin_name)s plugin added to %(placeholder)s") % {'plugin_name':plugin_name, 'placeholder':placeholder}       
        return HttpResponse(str(plugin.pk))
    raise Http404

if 'reversion' in settings.INSTALLED_APPS:
    add_plugin = revision.create_on_success(add_plugin)

def edit_plugin(request, plugin_id, admin_site):
    plugin_id = int(plugin_id)
    if not 'history' in request.path:
        cms_plugin = get_object_or_404(CMSPlugin, pk=plugin_id)
        instance, admin = cms_plugin.get_plugin_instance(admin_site)
    else:
<<<<<<< HEAD
=======
        # history view with reversion
>>>>>>> 2db90006
        from reversion.models import Version
        version_id = request.path.split("/edit-plugin/")[0].split("/")[-1]
        version = get_object_or_404(Version, pk=version_id)
        revs = [related_version.object_version for related_version in version.revision.version_set.all()]
        
        for rev in revs:
            obj = rev.object
            if obj.__class__ == CMSPlugin and obj.pk == plugin_id:
                cms_plugin = obj
                break
        inst, admin = cms_plugin.get_plugin_instance(admin_site)
        instance = None
        
        for rev in revs:
            obj = rev.object
            if obj.__class__ == inst.__class__ and int(obj.pk) == plugin_id:
                instance = obj
                break
        if not instance:
            # TODO: this should be changed, and render something else.. There 
            # can be case when plugin is not using (registered) with reversion
            # so it doesn't haves any version - it should just render plugin
            # and say something like - not in version system..
            raise Http404
<<<<<<< HEAD

    admin = plugin_class(plugin_class.model, admin_site)
    #admin = plugin_class(plugin_class.model, admin_site)
    plugin_class.opts = plugin_class.model._meta
    #plugin_class.admin_site = admin_site
    return plugin_class.add_view(request)#, plugin_id)

        
=======
        
    # assign required variables to admin
    admin.cms_plugin_instance = cms_plugin
    admin.placeholder = cms_plugin.placeholder # TODO: what for reversion..? should it be inst ...?
>>>>>>> 2db90006
    

    if request.method == "POST":
<<<<<<< HEAD
        if not instance:
            instance = plugin_class.model()    
        instance.pk = cms_plugin.pk
        instance.page = cms_plugin.page
        instance.position = cms_plugin.position
        instance.placeholder = cms_plugin.placeholder
        instance.language = cms_plugin.language
        instance.plugin_type = cms_plugin.plugin_type
        instance.lft = cms_plugin.lft
        instance.rght = cms_plugin.rght
        instance.tree_id = cms_plugin.tree_id
        instance.parent = cms_plugin.parent
        instance.level = cms_plugin.level
        form_class = plugin_class.get_form(request, instance.placeholder)
        form = form_class(request.POST, request.FILES, instance=instance)

        if form.is_valid():
            if 'history' in request.path:
                return render_to_response('admin/cms/page/plugin_forms_history.html', {'CMS_MEDIA_URL':settings.CMS_MEDIA_URL, 'is_popup':True},RequestContext(request))
            inst = form.save()
            inst.page.save()
            if 'reversion' in settings.INSTALLED_APPS:
                save_all_plugins(inst.page, [inst.pk])
                revision.user = request.user
                plugin_name = unicode(plugin_pool.get_plugin(inst.plugin_type).name)
                revision.comment = _(u"%(plugin_name)s plugin edited at position %(position)s in %(placeholder)s") % {'plugin_name':plugin_name, 'position':inst.position, 'placeholder':inst.placeholder}
                
            
            icon = force_escape(escapejs(cms_plugin.get_instance_icon_src()))
            alt = force_escape(escapejs(cms_plugin.get_instance_icon_alt()))
            return render_to_response('admin/cms/page/plugin_forms_ok.html',{'CMS_MEDIA_URL':settings.CMS_MEDIA_URL, 
                                                                             'plugin':cms_plugin, 
                                                                             'is_popup':True, 
                                                                             'name':unicode(inst), 
                                                                             "type":inst.get_plugin_name(),
                                                                             'plugin_id':plugin_id,
                                                                             'icon':icon,
                                                                             'alt':alt,
                                                                             }, RequestContext(request))
    else:
        form_class = plugin_class.get_form(request, cms_plugin.placeholder) 
        if instance:
            form = form_class(instance=instance) 
        else:
            form = form_class() 
    if plugin_class.form_template:
        template = plugin_class.form_template
=======
        # set the continue flag, otherwise will admin make redirect to list
        # view, which actually does'nt exists
        request.POST['_continue'] = True
    
    if 'reversion' in settings.INSTALLED_APPS and 'history' in request.path:
        # in case of looking to history just render the plugin content
        context = RequestContext(request)
        return render_to_response(admin.render_template, admin.render(context, instance, admin.placeholder), context)
    
    
    if not instance:
        # instance doesn't exist, call add view
        response = admin.add_view(request)
>>>>>>> 2db90006
    else:
        # already saved before, call change view
        # we actually have the instance here, but since i won't override  
        # change_view method, is better if it will be loaded again, so 
        # just pass id to admin
        response = admin.change_view(request, plugin_id)
    
    if request.method == "POST":
        # if reversion is installed, save version of the page plugins
        if 'reversion' in settings.INSTALLED_APPS and admin.object_successfully_changed:
            # perform this only if object was successfully changed
            cms_plugin.page.save()
            save_all_plugins(cms_plugin.page, [cms_plugin.pk])
            revision.user = request.user
            plugin_name = unicode(plugin_pool.get_plugin(cms_plugin.plugin_type).name)
            revision.comment = _(u"%(plugin_name)s plugin edited at position %(position)s in %(placeholder)s") % {'plugin_name':plugin_name, 'position':cms_plugin.position, 'placeholder': cms_plugin.placeholder}
    
    return response

if 'reversion' in settings.INSTALLED_APPS:
    edit_plugin = revision.create_on_success(edit_plugin)

def move_plugin(request):
    if request.method == "POST" and not 'history' in request.path:
        pos = 0
        page = None
        for id in request.POST['ids'].split("_"):
            plugin = CMSPlugin.objects.get(pk=id)
            if not page:
                page = plugin.page
            if plugin.position != pos:
                plugin.position = pos
                plugin.save()
            pos += 1
        if page and 'reversion' in settings.INSTALLED_APPS:
            page.save()
            save_all_plugins(page)
            revision.user = request.user
            revision.comment = unicode(_(u"Plugins where moved")) 
        return HttpResponse(str("ok"))
    else:
        raise Http404
    
if 'reversion' in settings.INSTALLED_APPS:
    move_plugin = revision.create_on_success(move_plugin)
  
def remove_plugin(request):
    if request.method == "POST" and not 'history' in request.path:
        plugin_id = request.POST['plugin_id']
        plugin = get_object_or_404(CMSPlugin, pk=plugin_id)
        page = plugin.page
        plugin.delete()
        plugin_name = unicode(plugin_pool.get_plugin(plugin.plugin_type).name)
        comment = _(u"%(plugin_name)s plugin at position %(position)s in %(placeholder)s was deleted.") % {'plugin_name':plugin_name, 'position':plugin.position, 'placeholder':plugin.placeholder}
        if 'reversion' in settings.INSTALLED_APPS:
            save_all_plugins(page)
            page.save()
            revision.user = request.user
            revision.comment = comment
        return HttpResponse("%s,%s" % (plugin_id, comment))
    raise Http404

if 'reversion' in settings.INSTALLED_APPS:
    remove_plugin = revision.create_on_success(remove_plugin)
    
def save_all_plugins(page, excludes=None):
    for plugin in CMSPlugin.objects.filter(page=page):
        if excludes:
            if plugin.pk in excludes:
                continue
        instance, admin = plugin.get_plugin_instance()
        if instance:
            instance.save()
        else:
            plugin.save()
        
def revert_plugins(request, version_id):
    from reversion.models import Version
    version = get_object_or_404(Version, pk=version_id)
    revs = [related_version.object_version for related_version in version.revision.version_set.all()]
    plugin_list = []
    titles = []
    page = None
    for rev in revs:
        obj = rev.object
        if obj.__class__ == CMSPlugin:
            plugin_list.append(rev.object)
        if obj.__class__ == Page:
            page = obj
            obj.save()
        if obj.__class__ == Title:
            titles.append(obj) 
    current_plugins = list(CMSPlugin.objects.filter(page=page))
    for plugin in plugin_list:
        plugin.page = page
        plugin.save()
        for old in current_plugins:
            if old.pk == plugin.pk:
                current_plugins.remove(old)
    for title in titles:
        title.page = page
        try:
            title.save()
        except:
            title.pk = Title.objects.get(page=page, language=title.language).pk
            title.save()
    for plugin in current_plugins:
        plugin.delete()
    <|MERGE_RESOLUTION|>--- conflicted
+++ resolved
@@ -88,10 +88,7 @@
         cms_plugin = get_object_or_404(CMSPlugin, pk=plugin_id)
         instance, admin = cms_plugin.get_plugin_instance(admin_site)
     else:
-<<<<<<< HEAD
-=======
         # history view with reversion
->>>>>>> 2db90006
         from reversion.models import Version
         version_id = request.path.split("/edit-plugin/")[0].split("/")[-1]
         version = get_object_or_404(Version, pk=version_id)
@@ -116,53 +113,45 @@
             # so it doesn't haves any version - it should just render plugin
             # and say something like - not in version system..
             raise Http404
-<<<<<<< HEAD
-
-    admin = plugin_class(plugin_class.model, admin_site)
-    #admin = plugin_class(plugin_class.model, admin_site)
-    plugin_class.opts = plugin_class.model._meta
-    #plugin_class.admin_site = admin_site
-    return plugin_class.add_view(request)#, plugin_id)
-
-        
-=======
         
     # assign required variables to admin
     admin.cms_plugin_instance = cms_plugin
     admin.placeholder = cms_plugin.placeholder # TODO: what for reversion..? should it be inst ...?
->>>>>>> 2db90006
-    
-
+    
     if request.method == "POST":
-<<<<<<< HEAD
-        if not instance:
-            instance = plugin_class.model()    
-        instance.pk = cms_plugin.pk
-        instance.page = cms_plugin.page
-        instance.position = cms_plugin.position
-        instance.placeholder = cms_plugin.placeholder
-        instance.language = cms_plugin.language
-        instance.plugin_type = cms_plugin.plugin_type
-        instance.lft = cms_plugin.lft
-        instance.rght = cms_plugin.rght
-        instance.tree_id = cms_plugin.tree_id
-        instance.parent = cms_plugin.parent
-        instance.level = cms_plugin.level
-        form_class = plugin_class.get_form(request, instance.placeholder)
-        form = form_class(request.POST, request.FILES, instance=instance)
-
-        if form.is_valid():
-            if 'history' in request.path:
-                return render_to_response('admin/cms/page/plugin_forms_history.html', {'CMS_MEDIA_URL':settings.CMS_MEDIA_URL, 'is_popup':True},RequestContext(request))
-            inst = form.save()
-            inst.page.save()
-            if 'reversion' in settings.INSTALLED_APPS:
-                save_all_plugins(inst.page, [inst.pk])
-                revision.user = request.user
-                plugin_name = unicode(plugin_pool.get_plugin(inst.plugin_type).name)
-                revision.comment = _(u"%(plugin_name)s plugin edited at position %(position)s in %(placeholder)s") % {'plugin_name':plugin_name, 'position':inst.position, 'placeholder':inst.placeholder}
-                
+        # set the continue flag, otherwise will admin make redirect to list
+        # view, which actually does'nt exists
+        request.POST['_continue'] = True
+    
+    if 'reversion' in settings.INSTALLED_APPS and 'history' in request.path:
+        # in case of looking to history just render the plugin content
+        context = RequestContext(request)
+        return render_to_response(admin.render_template, admin.render(context, instance, admin.placeholder), context)
+    
+    
+    if not instance:
+        # instance doesn't exist, call add view
+        response = admin.add_view(request)
+
+    else:
+        # already saved before, call change view
+        # we actually have the instance here, but since i won't override  
+        # change_view method, is better if it will be loaded again, so 
+        # just pass id to admin
+        response = admin.change_view(request, plugin_id)
+    
+    if request.method == "POST":
+        # if reversion is installed, save version of the page plugins
+        if 'reversion' in settings.INSTALLED_APPS and admin.object_successfully_changed:
+            # perform this only if object was successfully changed
+            cms_plugin.page.save()
+            save_all_plugins(cms_plugin.page, [cms_plugin.pk])
+            revision.user = request.user
+            plugin_name = unicode(plugin_pool.get_plugin(cms_plugin.plugin_type).name)
+            revision.comment = _(u"%(plugin_name)s plugin edited at position %(position)s in %(placeholder)s") % {'plugin_name':plugin_name, 'position':cms_plugin.position, 'placeholder': cms_plugin.placeholder}
             
+            # TODO: integrate on plugin close
+            """
             icon = force_escape(escapejs(cms_plugin.get_instance_icon_src()))
             alt = force_escape(escapejs(cms_plugin.get_instance_icon_alt()))
             return render_to_response('admin/cms/page/plugin_forms_ok.html',{'CMS_MEDIA_URL':settings.CMS_MEDIA_URL, 
@@ -174,46 +163,7 @@
                                                                              'icon':icon,
                                                                              'alt':alt,
                                                                              }, RequestContext(request))
-    else:
-        form_class = plugin_class.get_form(request, cms_plugin.placeholder) 
-        if instance:
-            form = form_class(instance=instance) 
-        else:
-            form = form_class() 
-    if plugin_class.form_template:
-        template = plugin_class.form_template
-=======
-        # set the continue flag, otherwise will admin make redirect to list
-        # view, which actually does'nt exists
-        request.POST['_continue'] = True
-    
-    if 'reversion' in settings.INSTALLED_APPS and 'history' in request.path:
-        # in case of looking to history just render the plugin content
-        context = RequestContext(request)
-        return render_to_response(admin.render_template, admin.render(context, instance, admin.placeholder), context)
-    
-    
-    if not instance:
-        # instance doesn't exist, call add view
-        response = admin.add_view(request)
->>>>>>> 2db90006
-    else:
-        # already saved before, call change view
-        # we actually have the instance here, but since i won't override  
-        # change_view method, is better if it will be loaded again, so 
-        # just pass id to admin
-        response = admin.change_view(request, plugin_id)
-    
-    if request.method == "POST":
-        # if reversion is installed, save version of the page plugins
-        if 'reversion' in settings.INSTALLED_APPS and admin.object_successfully_changed:
-            # perform this only if object was successfully changed
-            cms_plugin.page.save()
-            save_all_plugins(cms_plugin.page, [cms_plugin.pk])
-            revision.user = request.user
-            plugin_name = unicode(plugin_pool.get_plugin(cms_plugin.plugin_type).name)
-            revision.comment = _(u"%(plugin_name)s plugin edited at position %(position)s in %(placeholder)s") % {'plugin_name':plugin_name, 'position':cms_plugin.position, 'placeholder': cms_plugin.placeholder}
-    
+            """
     return response
 
 if 'reversion' in settings.INSTALLED_APPS:
