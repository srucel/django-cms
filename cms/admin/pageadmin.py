<<<<<<< HEAD
# -*- coding: utf-8 -*-
from cms.admin.change_list import CMSChangeList
from cms.admin.dialog.views import get_copy_dialog
from cms.admin.forms import PageForm, PageAddForm
from cms.admin.permissionadmin import PAGE_ADMIN_INLINES, \
    PagePermissionInlineAdmin
from cms.admin.views import revert_plugins
from cms.apphook_pool import apphook_pool
from cms.exceptions import NoPermissionsException
from cms.forms.widgets import PluginEditor
from cms.models import Page, Title, CMSPlugin, PagePermission, \
    PageModeratorState, EmptyTitle, GlobalPagePermission
from cms.models.managers import PagePermissionsPermissionManager
from cms.models.moderatormodels import MASK_PAGE, MASK_CHILDREN, \
    MASK_DESCENDANTS
from cms.models.placeholdermodel import Placeholder
from cms.plugin_pool import plugin_pool
from cms.utils import get_template_from_request, get_language_from_request
from cms.utils.admin import render_admin_menu_item
from cms.utils.copy_plugins import copy_plugins_to
from cms.utils.helpers import make_revision_with_plugins
from cms.utils.moderator import update_moderation_message, \
    get_test_moderation_level, moderator_should_approve, approve_page, \
    will_require_moderation
from cms.utils.permissions import has_page_add_permission, \
    has_page_change_permission, get_user_permission_level, \
    has_global_change_permissions_permission
from cms.utils.placeholder import get_page_from_placeholder_if_exists
from cms.utils.plugins import get_placeholders, get_page_from_plugin_or_404
=======
import os
>>>>>>> 06de1354
from copy import deepcopy

from django import template
from django.conf import settings
from django.core.exceptions import PermissionDenied, ObjectDoesNotExist
from django.core.urlresolvers import reverse
from django.db import transaction, models

from django.forms import Widget, Textarea, CharField
from django.http import (HttpResponseRedirect, HttpResponse, Http404,
    HttpResponseBadRequest, HttpResponseForbidden, HttpResponseNotAllowed)
from django.shortcuts import render_to_response, get_object_or_404
from django.template.context import RequestContext
from django.template.defaultfilters import title, escape, force_escape, escapejs
from django.utils.encoding import force_unicode
from django.utils.translation import ugettext_lazy as _

<<<<<<< HEAD
# silly hack to test features/ fixme
import inspect
if inspect.getargspec(get_deleted_objects)[0][-1] == 'using':
    from django.db import router
else:
    router = False

model_admin = admin.ModelAdmin
create_on_success = lambda x: x
=======
from django.contrib import admin
from django.contrib.admin.options import IncorrectLookupParameters
from django.contrib.admin.util import unquote, get_deleted_objects
from django.contrib.sites.models import Site

from cms.admin.change_list import CMSChangeList
from cms.admin.dialog.views import get_copy_dialog
from cms.admin.forms import PageForm, PageAddForm
from cms.admin.permissionadmin import (PAGE_ADMIN_INLINES,
    PagePermissionInlineAdmin, ViewRestrictionInlineAdmin)
from cms.admin.views import save_all_plugins, revert_plugins
from cms.apphook_pool import apphook_pool
from cms.exceptions import NoPermissionsException
from cms.forms.widgets import PluginEditor
from cms.models import (Page, Title, CMSPlugin, PagePermission,
    PageModeratorState, EmptyTitle, GlobalPagePermission)
from cms.models.managers import PagePermissionsPermissionManager
from cms.models.placeholdermodel import Placeholder
from cms.plugin_pool import plugin_pool
from cms.utils import (moderator, permissions, plugins, placeholder,
    get_template_from_request, get_language_from_request, admin as admin_utils)
from cms.utils.placeholder import get_page_from_placeholder_if_exists

from menus.menu_pool import menu_pool
>>>>>>> 06de1354

if 'reversion' in settings.INSTALLED_APPS:
    import reversion
    from reversion.admin import VersionAdmin as ModelAdmin
    create_on_success = reversion.revision.create_on_success
else:
    from django.contrib.admin import ModelAdmin
    create_on_success = lambda x: x


class PageAdmin(ModelAdmin):
    form = PageForm
    list_filter = ['published', 'in_navigation', 'template', 'changed_by']
    # TODO: add the new equivalent of 'cmsplugin__text__body' to search_fields'
    search_fields = ('title_set__slug', 'title_set__title', 'reverse_id')
    revision_form_template = "admin/cms/page/revision_form.html"
    recover_form_template = "admin/cms/page/recover_form.html"

    exclude = []
    mandatory_placeholders = ('title', 'slug', 'parent', 'site', 'meta_description', 'meta_keywords', 'page_title', 'menu_title')
    top_fields = []
    general_fields = ['title', 'slug', ('published', 'in_navigation')]
    add_general_fields = ['title', 'slug', 'language', 'template']
    if settings.CMS_DBGETTEXT:
        # no need to select language for page
        add_general_fields.remove('language')
    advanced_fields = ['reverse_id',  'overwrite_url', 'redirect', 'login_required', 'limit_visibility_in_menu']
    template_fields = ['template']
    change_list_template = "admin/cms/page/change_list.html"
    hidden_fields = ['site', 'parent']
    additional_hidden_fields = []
    if settings.CMS_MODERATOR:
        list_filter.append('moderator_state')
    if settings.CMS_SOFTROOT:
        advanced_fields.append('soft_root')
        list_filter.append('soft_root')
    if settings.CMS_SHOW_START_DATE and settings.CMS_SHOW_END_DATE:
        general_fields.append(('publication_date', 'publication_end_date'))
    elif settings.CMS_SHOW_START_DATE:
        general_fields.append('publication_date')
    elif settings.CMS_SHOW_END_DATE:
        general_fields.append( 'publication_end_date')
    if settings.CMS_MODERATOR:
        additional_hidden_fields.extend(('moderator_state', 'moderator_message'))
    if settings.CMS_SEO_FIELDS:
        seo_fields = ('page_title', 'meta_description', 'meta_keywords')
    if settings.CMS_MENU_TITLE_OVERWRITE:
        general_fields[0] = ('title', 'menu_title')
    if not settings.CMS_URL_OVERWRITE:
        advanced_fields.remove("overwrite_url")
    if not settings.CMS_REDIRECTS:
        advanced_fields.remove('redirect')
    if menu_pool.get_menus_by_attribute("cms_enabled", True):
        advanced_fields.append("navigation_extenders")
    if apphook_pool.get_apphooks():
        advanced_fields.append("application_urls")

    # take care with changing fieldsets, get_fieldsets() method removes some
    # fields depending on permissions, but its very static!!
    add_fieldsets = [
        (None, {
            'fields': add_general_fields,
            'classes': ('general',),
        }),
        (_('Hidden'), {
            'fields': hidden_fields,
            'classes': ('hidden',),
        }),
    ]

    fieldsets = [
        (None, {
            'fields': general_fields,
            'classes': ('general',),
        }),
        (_('Basic Settings'), {
            'fields': top_fields + template_fields,
            'classes': ('low',),
            'description': _('Note: This page reloads if you change the selection. Save it first.'),
        }),
        (_('Hidden'), {
            'fields': hidden_fields + additional_hidden_fields,
            'classes': ('hidden',),
        }),
        (_('Advanced Settings'), {
            'fields': advanced_fields,
            'classes': ('collapse',),
        }),
    ]

    if settings.CMS_SEO_FIELDS:
        fieldsets.append((_("SEO Settings"), {
                          'fields':seo_fields,
                          'classes': ('collapse',),
                        }))

    inlines = PAGE_ADMIN_INLINES

    class Media:
        css = {
            'all': [os.path.join(settings.CMS_MEDIA_URL, path) for path in (
                'css/rte.css',
                'css/pages.css',
                'css/change_form.css',
                'css/jquery.dialog.css',
            )]
        }
        js = [os.path.join(settings.CMS_MEDIA_URL, path) for path in (
            'js/lib/jquery.js',
            'js/lib/jquery.query.js',
            'js/lib/ui.core.js',
            'js/lib/ui.dialog.js',

        )]


    def get_urls(self):
        """Get the admin urls
        """
        from django.conf.urls.defaults import patterns, url
        info = "%s_%s" % (self.model._meta.app_label, self.model._meta.module_name)
        pat = lambda regex, fn: url(regex, self.admin_site.admin_view(fn), name='%s_%s' % (info, fn.__name__))

        url_patterns = patterns('',
            pat(r'copy-plugins/$', self.copy_plugins),
            pat(r'add-plugin/$', self.add_plugin),
            pat(r'edit-plugin/([0-9]+)/$', self.edit_plugin),
            pat(r'remove-plugin/$', self.remove_plugin),
            pat(r'move-plugin/$', self.move_plugin),
            pat(r'^([0-9]+)/delete-translation/$', self.delete_translation),
            pat(r'^([0-9]+)/move-page/$', self.move_page),
            pat(r'^([0-9]+)/copy-page/$', self.copy_page),
            pat(r'^([0-9]+)/change-status/$', self.change_status),
            pat(r'^([0-9]+)/change-navigation/$', self.change_innavigation),
            pat(r'^([0-9]+)/jsi18n/$', self.redirect_jsi18n),
            pat(r'^([0-9]+)/permissions/$', self.get_permissions),
            pat(r'^([0-9]+)/moderation-states/$', self.get_moderation_states),
            pat(r'^([0-9]+)/change-moderation/$', self.change_moderation),
            pat(r'^([0-9]+)/approve/$', self.approve_page), # approve page
            pat(r'^([0-9]+)/publish/$', self.publish_page), # publish page
            pat(r'^([0-9]+)/remove-delete-state/$', self.remove_delete_state),
            pat(r'^([0-9]+)/dialog/copy/$', get_copy_dialog), # copy dialog
            pat(r'^([0-9]+)/preview/$', self.preview_page), # copy dialog
            pat(r'^(?P<object_id>\d+)/change_template/$', self.change_template), # copy dialog
        )

        url_patterns = url_patterns + super(PageAdmin, self).get_urls()
        return url_patterns

    def redirect_jsi18n(self, request):
        return HttpResponseRedirect(reverse('admin:jsi18n'))

    def save_model(self, request, obj, form, change):
        """
        Move the page in the tree if neccesary and save every placeholder
        Content object.
        """
        target = request.GET.get('target', None)
        position = request.GET.get('position', None)

        if 'recover' in request.path:
            pk = obj.pk
            if obj.parent_id:
                parent = Page.objects.get(pk=obj.parent_id)
            else:
                parent = None
            obj.lft = 0
            obj.rght = 0
            obj.tree_id = 0
            obj.level = 0
            obj.pk = None
            obj.insert_at(parent, save=False)
            obj.pk = pk
            obj.save(no_signals=True)
            obj.save()
            
        else:
            if 'history' in request.path:
                old_obj = Page.objects.get(pk=obj.pk)
                obj.level = old_obj.level
                obj.parent_id = old_obj.parent_id
                obj.rght = old_obj.rght
                obj.lft = old_obj.lft
                obj.tree_id = old_obj.tree_id
            force_with_moderation = target is not None and position is not None and \
                moderator.will_require_moderation(target, position)

            obj.save(force_with_moderation=force_with_moderation)
        
        if 'recover' in request.path or 'history' in request.path:
            obj.pagemoderatorstate_set.all().delete()
            if settings.CMS_MODERATOR:
                from cms.utils.moderator import page_changed
                page_changed(obj, force_moderation_action=PageModeratorState.ACTION_CHANGED)
            revert_plugins(request, obj.version.pk, obj)
            
        language = form.cleaned_data['language']

        if target is not None and position is not None:
            try:
                target = self.model.objects.get(pk=target)
            except self.model.DoesNotExist:
                pass
            else:
                obj.move_to(target, position)

        Title.objects.set_or_create(
            request,
            obj,
            form,
            language,
        )

        # is there any moderation message? save/update state
        if settings.CMS_MODERATOR and 'moderator_message' in form.cleaned_data and \
            form.cleaned_data['moderator_message']:
<<<<<<< HEAD
            update_moderation_message(obj, form.cleaned_data['moderator_message'])
            
        if obj and "reversion" in settings.INSTALLED_APPS:
            make_revision_with_plugins(obj)
=======
            moderator.update_moderation_message(obj, form.cleaned_data['moderator_message'])
>>>>>>> 06de1354

    @create_on_success
    def change_template(self, request, object_id):
        page = get_object_or_404(Page, pk=object_id)
        if page.has_change_permission(request):
            to_template = request.POST.get("template", None)
            if to_template in dict(settings.CMS_TEMPLATES):
                page.template = to_template
                page.save()
                if "reversion" in settings.INSTALLED_APPS:
                    make_revision_with_plugins(page)
                return HttpResponse(str("ok"))
            else:
                return HttpResponseBadRequest("template not valid")
        else:
            return HttpResponseForbidden()

    def get_parent(self, request):
        target = request.GET.get('target', None)
        position = request.GET.get('position', None)
        parent = None
        if target:
            if position == "first_child":
                parent = Page.objects.get(pk=target)
            else:
                parent = Page.objects.get(pk=target).parent
        return parent

    def get_fieldsets(self, request, obj=None):
        """
        Add fieldsets of placeholders to the list of already existing
        fieldsets.
        """
        placeholders_template = get_template_from_request(request, obj)

        if obj: # edit
            given_fieldsets = deepcopy(self.fieldsets)
            if not obj.has_publish_permission(request):
                l = list(given_fieldsets[0][1]['fields'][2])
                l.remove('published')
                given_fieldsets[0][1]['fields'][2] = tuple(l)
<<<<<<< HEAD
            for placeholder_name in sorted(get_placeholders(placeholders_template)):
=======
            for placeholder_name in plugins.get_placeholders(placeholders_template):
>>>>>>> 06de1354
                name = settings.CMS_PLACEHOLDER_CONF.get("%s %s" % (obj.template, placeholder_name), {}).get("name", None)
                if not name:
                    name = settings.CMS_PLACEHOLDER_CONF.get(placeholder_name, {}).get("name", None)
                if not name:
                    name = placeholder_name
                else:
                    name = _(name)
                given_fieldsets += [(title(name), {'fields':[placeholder_name], 'classes':['plugin-holder']})]
            advanced = given_fieldsets.pop(3)
            if obj.has_advanced_settings_permission(request):
                given_fieldsets.append(advanced)
            if settings.CMS_SEO_FIELDS:
                seo = given_fieldsets.pop(3)
                given_fieldsets.append(seo)
        else: # new page
            given_fieldsets = deepcopy(self.add_fieldsets)

        return given_fieldsets

    def get_form(self, request, obj=None, **kwargs):
        """
        Get PageForm for the Page model and modify its fields depending on
        the request.
        """

        language = get_language_from_request(request, obj)

        if obj:
            self.inlines = PAGE_ADMIN_INLINES
            if not obj.has_publish_permission(request) and not 'published' in self.exclude:
                self.exclude.append('published')
            elif 'published' in self.exclude:
                self.exclude.remove('published')

            if not settings.CMS_SOFTROOT and 'soft_root' in self.exclude:
                self.exclude.remove('soft_root')

            form = super(PageAdmin, self).get_form(request, obj, **kwargs)
            version_id = None
            versioned = False
            if "history" in request.path or 'recover' in request.path:
                versioned = True
                version_id = request.path.split("/")[-2]
        else:
            self.inlines = []
            form = PageAddForm

        if obj:
            try:
                title_obj = obj.get_title_obj(language=language, fallback=False, version_id=version_id, force_reload=True)
            except:
                title_obj = EmptyTitle()
            if form.base_fields['site'].initial is None:
                form.base_fields['site'].initial = obj.site
            for name in ['slug',
                         'title',
                         'application_urls',
                         'redirect',
                         'meta_description',
                         'meta_keywords',
                         'menu_title',
                         'page_title']:
                form.base_fields[name].initial = getattr(title_obj, name)
            if title_obj.overwrite_url:
                form.base_fields['overwrite_url'].initial = title_obj.path
            else:
                form.base_fields['overwrite_url'].initial = ""
            if settings.CMS_TEMPLATES:
                selected_template = get_template_from_request(request, obj)
                template_choices = list(settings.CMS_TEMPLATES)
                form.base_fields['template'].choices = template_choices
                form.base_fields['template'].initial = force_unicode(selected_template)
<<<<<<< HEAD
            
            placeholders = get_placeholders(selected_template)
=======

            placeholders = plugins.get_placeholders(selected_template)
>>>>>>> 06de1354
            for placeholder_name in placeholders:
                plugin_list = []
                show_copy = False
                copy_languages = {}
                if versioned:
                    from reversion.models import Version
                    version = get_object_or_404(Version, pk=version_id)
                    installed_plugins = plugin_pool.get_all_plugins()
                    plugin_list = []
                    actual_plugins = []
                    bases = {}
                    revs = []
                    for related_version in version.revision.version_set.all():
                        try:
                            rev = related_version.object_version
                        except models.FieldDoesNotExist:
                            # in case the model has changed in the meantime
                            continue
                        else:
                            revs.append(rev)
                    for rev in revs:
                        pobj = rev.object
                        if pobj.__class__ == Placeholder:
                            if pobj.slot == placeholder_name:
                                placeholder = pobj
                                break
                    for rev in revs:
                        pobj = rev.object
                        if pobj.__class__ == CMSPlugin:
                            if pobj.language == language and pobj.placeholder_id == placeholder.id and not pobj.parent_id:
                                if pobj.get_plugin_class() == CMSPlugin:
                                    plugin_list.append(pobj)
                                else:
                                    bases[int(pobj.pk)] = pobj
                        if hasattr(pobj, "cmsplugin_ptr_id"):
                            actual_plugins.append(pobj)
                    for plugin in actual_plugins:
                        if int(plugin.cmsplugin_ptr_id) in bases:
                            bases[int(plugin.cmsplugin_ptr_id)].placeholder = placeholder
                            bases[int(plugin.cmsplugin_ptr_id)].set_base_attr(plugin)
                            plugin_list.append(plugin)
                else:
                    placeholder, created = obj.placeholders.get_or_create(slot=placeholder_name)
                    installed_plugins = plugin_pool.get_all_plugins(placeholder_name, obj)
                    plugin_list = CMSPlugin.objects.filter(language=language, placeholder=placeholder, parent=None).order_by('position')
                    other_plugins = CMSPlugin.objects.filter(placeholder=placeholder, parent=None).exclude(language=language)
                    dict_cms_languages = dict(settings.CMS_LANGUAGES)
                    for plugin in other_plugins:
                        if (not plugin.language in copy_languages) and (plugin.language in dict_cms_languages):
                            copy_languages[plugin.language] = dict_cms_languages[plugin.language]

                language = get_language_from_request(request, obj)
                if copy_languages and not settings.CMS_DBGETTEXT and len(settings.CMS_LANGUAGES) > 1:
                    show_copy = True
                widget = PluginEditor(attrs={
                    'installed': installed_plugins,
                    'list': plugin_list,
                    'copy_languages': copy_languages.items(),
                    'show_copy': show_copy,
                    'language': language,
                    'placeholder': placeholder
                })
                form.base_fields[placeholder.slot] = CharField(widget=widget, required=False)
        else:
            for name in ['slug','title']:
                form.base_fields[name].initial = u''
            form.base_fields['parent'].initial = request.GET.get('target', None)
            form.base_fields['site'].initial = request.session.get('cms_admin_site', None)
            form.base_fields['template'].initial = settings.CMS_TEMPLATES[0][0]
        if obj and not obj.has_advanced_settings_permission(request):
            for field in self.advanced_fields:
                del form.base_fields[field]
        return form

    # remove permission inlines, if user isn't allowed to change them
    def get_formsets(self, request, obj=None):
        if obj:
            for inline in self.inline_instances:
                if settings.CMS_PERMISSION and isinstance(inline, PagePermissionInlineAdmin) and not isinstance(inline, ViewRestrictionInlineAdmin):
                    if "recover" in request.path or "history" in request.path: #do not display permissions in recover mode
                        continue
                    if obj and not obj.has_change_permissions_permission(request):
                        continue
                    elif not obj:
                        try:
                            permissions.get_user_permission_level(request.user)
                        except NoPermissionsException:
                            continue
                yield inline.get_formset(request, obj)


<<<<<<< HEAD
=======
    def save_form(self, request, form, change):
        """
        Given a ModelForm return an unsaved instance. ``change`` is True if
        the object is being changed, and False if it's being added.
        """
        return super(PageAdmin, self).save_form(request, form, change)

>>>>>>> 06de1354
    def get_widget(self, request, page, lang, name):
        """
        Given the request and name of a placeholder return a PluginEditor Widget
        """
        installed_plugins = plugin_pool.get_all_plugins(name, page)
        widget = PluginEditor(installed=installed_plugins)
        if not isinstance(widget(), Widget):
            widget = Textarea
        return widget

    def add_view(self, request, form_url='', extra_context=None):
        extra_context = extra_context or {}
        if settings.CMS_MODERATOR and 'target' in request.GET and 'position' in request.GET:
            moderation_required = moderator.will_require_moderation(
                request.GET['target'], request.GET['position']
            )
            extra_context.update({
                'moderation_required': moderation_required,
                'moderation_level': _('higher'),
                'show_save_and_continue':True,
            })
        language = get_language_from_request(request)
        extra_context.update({
            'language': language,
        })
        return super(PageAdmin, self).add_view(request, form_url, extra_context)

    def change_view(self, request, object_id, extra_context=None):
        """
        The 'change' admin view for the Page model.
        """
        try:
            obj = self.model.objects.get(pk=object_id)
        except self.model.DoesNotExist:
            # Don't raise Http404 just yet, because we haven't checked
            # permissions yet. We don't want an unauthenticated user to be able
            # to determine whether a given object exists.
            obj = None
        else:
            selected_template = get_template_from_request(request, obj)
            moderation_level, moderation_required = moderator.get_test_moderation_level(obj, request.user)

            # if there is a delete request for this page
            moderation_delete_request = (settings.CMS_MODERATOR and
                    obj.pagemoderatorstate_set.get_delete_actions(
                    ).count())


            #activate(user_lang_set)
            extra_context = {
                'placeholders': plugins.get_placeholders(selected_template),
                'page': obj,
                'CMS_PERMISSION': settings.CMS_PERMISSION,
                'CMS_MODERATOR': settings.CMS_MODERATOR,
                'ADMIN_MEDIA_URL': settings.ADMIN_MEDIA_PREFIX,
                'has_change_permissions_permission': obj.has_change_permissions_permission(request),
                'has_moderate_permission': obj.has_moderate_permission(request),
                'moderation_level': moderation_level,
                'moderation_required': moderation_required,
                'moderator_should_approve': moderator.moderator_should_approve(request, obj),
                'moderation_delete_request': moderation_delete_request,
                'show_delete_translation': len(obj.get_languages()) > 1,
                'current_site_id': settings.SITE_ID,
            }
            extra_context = self.update_language_tab_context(request, obj, extra_context)
        tab_language = request.GET.get("language", None)
        response = super(PageAdmin, self).change_view(request, object_id, extra_context)

        if tab_language and response.status_code == 302 and response._headers['location'][1] == request.path :
            location = response._headers['location']
            response._headers['location'] = (location[0], "%s?language=%s" % (location[1], tab_language))
        return response

    def render_change_form(self, request, context, add=False, change=False, form_url='', obj=None):
        # add context variables
        filled_languages = []
        if obj:
            filled_languages = [t[0] for t in obj.title_set.filter(title__isnull=False).values_list('language')]
        allowed_languages = [l[0] for l in self._get_site_languages(obj)]
        context.update({
            'filled_languages': [l for l in filled_languages if l in allowed_languages],
        })
        return super(PageAdmin, self).render_change_form(request, context, add, change, form_url, obj)
    
    def _get_site_languages(self, obj):
        site_id = None
        if obj:
            site_id = obj.site_id
        languages = []
        if site_id and site_id in settings.CMS_SITE_LANGUAGES:
            for lang in settings.CMS_SITE_LANGUAGES[site_id]:
                lang_label = dict(settings.CMS_LANGUAGES).get(lang, dict(settings.LANGUAGES).get(lang, lang))
                languages.append((lang, lang_label))
        else:
            languages = settings.CMS_LANGUAGES
        return languages

    def update_language_tab_context(self, request, obj, context=None):
        if not context:
            context = {}
        language = get_language_from_request(request, obj)
        languages = self._get_site_languages(obj)
        context.update({
            'language': language,
            'language_tabs': languages,
            'show_language_tabs': len(languages) > 1 and \
                not settings.CMS_DBGETTEXT,
        })
        return context

    def response_change(self, request, obj):
        """Called always when page gets changed, call save on page, there may be
        some new stuff, which should be published after all other objects on page
        are collected.
        """
        if settings.CMS_MODERATOR:
            # save the object again, so all the related changes to page model
            # can be published if required
            obj.save()
        return super(PageAdmin, self).response_change(request, obj)

    def has_add_permission(self, request):
        """
        Return true if the current user has permission to add a new page.
        """
        if settings.CMS_PERMISSION:
            return permissions.has_page_add_permission(request)
        return super(PageAdmin, self).has_add_permission(request)

    def has_change_permission(self, request, obj=None):
        """
        Return true if the current user has permission on the page.
        Return the string 'All' if the user has all rights.
        """
        if settings.CMS_PERMISSION:
            if obj:
                return obj.has_change_permission(request)
            else:
                return permissions.has_page_change_permission(request)
        return super(PageAdmin, self).has_change_permission(request, obj)

    def has_delete_permission(self, request, obj=None):
        """
        Returns True if the given request has permission to change the given
        Django model instance. If CMS_PERMISSION are in use also takes look to
        object permissions.
        """
        if settings.CMS_PERMISSION and obj is not None:
            return obj.has_delete_permission(request)
        return super(PageAdmin, self).has_delete_permission(request, obj)

    def has_recover_permission(self, request):
        """
        Returns True if the use has the right to recover pages
        """
        if not "reversion" in settings.INSTALLED_APPS:
            return False
        user = request.user
        if user.is_superuser:
            return True
        try:
            perm = GlobalPagePermission.objects.get(user=user)
            if perm.can_recover:
                return True
        except:
            pass
        return False

    def changelist_view(self, request, extra_context=None):
        "The 'change list' admin view for this model."
        from django.contrib.admin.views.main import ERROR_FLAG
        opts = self.model._meta
        app_label = opts.app_label
        if not self.has_change_permission(request, None):
            raise PermissionDenied
        try:
            if hasattr(self, 'list_editable'):# django 1.1
                cl = CMSChangeList(request, self.model, self.list_display, self.list_display_links, self.list_filter,
                    self.date_hierarchy, self.search_fields, self.list_select_related, self.list_per_page, self.list_editable, self)
            else:# django 1.0.2
                cl = CMSChangeList(request, self.model, self.list_display, self.list_display_links, self.list_filter,
                    self.date_hierarchy, self.search_fields, self.list_select_related, self.list_per_page, self)
        except IncorrectLookupParameters:
            # Wacky lookup parameters were given, so redirect to the main
            # changelist page, without parameters, and pass an 'invalid=1'
            # parameter via the query string. If wacky parameters were given and
            # the 'invalid=1' parameter was already in the query string, something
            # is screwed up with the database, so display an error page.
            if ERROR_FLAG in request.GET.keys():
                return render_to_response('admin/invalid_setup.html', {'title': _('Database error')})
            return HttpResponseRedirect(request.path + '?' + ERROR_FLAG + '=1')
        cl.set_items(request)
        
        site_id = request.GET.get('site__exact', None)
        if site_id is None:
            site_id = Site.objects.get_current().pk
        site_id = int(site_id)
        
        # languages
        languages = []
        if site_id and site_id in settings.CMS_SITE_LANGUAGES:
            languages = settings.CMS_SITE_LANGUAGES[site_id]
        else:
            languages = [x[0] for x in settings.CMS_LANGUAGES]
        
        context = {
            'title': cl.title,
            'is_popup': cl.is_popup,
            'cl': cl,
            'opts':opts,
            'has_add_permission': self.has_add_permission(request),
            'root_path': self.admin_site.root_path,
            'app_label': app_label,
            'CMS_MEDIA_URL': settings.CMS_MEDIA_URL,
            'softroot': settings.CMS_SOFTROOT,
            'CMS_PERMISSION': settings.CMS_PERMISSION,
            'CMS_MODERATOR': settings.CMS_MODERATOR,
            'has_recover_permission': 'reversion' in settings.INSTALLED_APPS and self.has_recover_permission(request),
            'DEBUG': settings.DEBUG,
            'site_languages': languages,
        }
        if 'reversion' in settings.INSTALLED_APPS:
            context['has_change_permission'] = self.has_change_permission(request)
        context.update(extra_context or {})
        return render_to_response(self.change_list_template or [
            'admin/%s/%s/change_list.html' % (app_label, opts.object_name.lower()),
            'admin/%s/change_list.html' % app_label,
            'admin/change_list.html'
        ], context, context_instance=RequestContext(request))


    def recoverlist_view(self, request, extra_context=None):
        if not self.has_recover_permission(request):
            raise PermissionDenied
        return super(PageAdmin, self).recoverlist_view(request, extra_context)

    def recover_view(self, request, version_id, extra_context=None):
        if not self.has_recover_permission(request):
            raise PermissionDenied
        extra_context = self.update_language_tab_context(request, None, extra_context)
        return super(PageAdmin, self).recover_view(request, version_id, extra_context)

    def revision_view(self, request, object_id, version_id, extra_context=None):
        if not self.has_change_permission(request, Page.objects.get(pk=object_id)):
            raise PermissionDenied
        extra_context = self.update_language_tab_context(request, None, extra_context)
        response = super(PageAdmin, self).revision_view(request, object_id, version_id, extra_context)
        return response

    def history_view(self, request, object_id, extra_context=None):
        if not self.has_change_permission(request, Page.objects.get(pk=object_id)):
            raise PermissionDenied
        extra_context = self.update_language_tab_context(request, None, extra_context)
        return super(PageAdmin, self).history_view(request, object_id, extra_context)

    def render_revision_form(self, request, obj, version, context, revert=False, recover=False):
        # reset parent to null if parent is not found
        if version.field_dict['parent']:
            try:
                Page.objects.get(pk=version.field_dict['parent'])
            except:
                if revert and obj.parent_id != int(version.field_dict['parent']):
                    version.field_dict['parent'] = obj.parent_id
                if recover:
                    obj.parent = None
                    obj.parent_id = None
                    version.field_dict['parent'] = None
                    
        obj.version = version

        return super(PageAdmin, self).render_revision_form(request, obj, version, context, revert, recover)

    def list_pages(self, request, template_name=None, extra_context=None):
        """
        List root pages
        """
        # HACK: overrides the changelist template and later resets it to None

        if template_name:
            self.change_list_template = template_name
        context = {
            'name': _("page"),

            'pages': Page.objects.all_root().order_by("tree_id"),
        }
        context.update(extra_context or {})
        change_list = self.changelist_view(request, context)
        self.change_list_template = None
        return change_list

    @transaction.commit_on_success
    def move_page(self, request, page_id, extra_context=None):
        """
        Move the page to the requested target, at the given position
        """
        target = request.POST.get('target', None)
        position = request.POST.get('position', None)
        if target is None or position is None:
            return HttpResponseRedirect('../../')

        try:
            page = self.model.objects.get(pk=page_id)
            target = self.model.objects.get(pk=target)
        except self.model.DoesNotExist:
            return HttpResponseBadRequest("error")

        # does he haves permissions to do this...?
        if not page.has_move_page_permission(request) or \
            not target.has_add_permission(request):
                return HttpResponseForbidden("Denied")

        # move page
        page.move_page(target, position)
<<<<<<< HEAD
        
        if "reversion" in settings.INSTALLED_APPS:
            make_revision_with_plugins(page)
            
        return render_admin_menu_item(request, page)
=======
        return admin_utils.render_admin_menu_item(request, page)
>>>>>>> 06de1354

    def get_permissions(self, request, page_id):
        page = get_object_or_404(Page, id=page_id)

        can_change_list = Page.permissions.get_change_id_list(request.user, page.site_id)

        global_page_permissions = GlobalPagePermission.objects.filter(sites__in=[page.site_id])
        page_permissions = PagePermission.objects.for_page(page)
        all_permissions = list(global_page_permissions) + list(page_permissions)

        # does he can change global permissions ?
        has_global = permissions.has_global_change_permissions_permission(request.user)

        permission_set = []
        for permission in all_permissions:
            if isinstance(permission, GlobalPagePermission):
                if has_global:
                    permission_set.append([(True, True), permission])
                else:
                    permission_set.append([(True, False), permission])
            else:
                if can_change_list == PagePermissionsPermissionManager.GRANT_ALL:
                    can_change = True
                else:
                    can_change = permission.page_id in can_change_list
                permission_set.append([(False, can_change), permission])

        context = {
            'page': page,
            'permission_set': permission_set,
        }
        return render_to_response('admin/cms/page/permissions.html', context)

    @transaction.commit_on_success
    def copy_page(self, request, page_id, extra_context=None):
        """
        Copy the page and all its plugins and descendants to the requested target, at the given position
        """
        context = {}
        page = Page.objects.get(pk=page_id)

        target = request.POST.get('target', None)
        position = request.POST.get('position', None)
        site = request.POST.get('site', None)
        if target is not None and position is not None and site is not None:
            try:
                target = self.model.objects.get(pk=target)
                # does he have permissions to copy this page under target?
                assert target.has_add_permission(request)
                site = Site.objects.get(pk=site)
            except (ObjectDoesNotExist, AssertionError):
                return HttpResponse("error")
                #context.update({'error': _('Page could not been moved.')})
            else:
                kwargs = {
                    'copy_permissions': request.REQUEST.get('copy_permissions', False),
                    'copy_moderation': request.REQUEST.get('copy_moderation', False),
                }
                page.copy_page(target, site, position, **kwargs)
                return HttpResponse("ok")
                #return self.list_pages(request,
                #    template_name='admin/cms/page/change_list_tree.html')
        context.update(extra_context or {})
        return HttpResponseRedirect('../../')

    def get_moderation_states(self, request, page_id):
        """Returns moderation messsages. Is loaded over ajax to inline-group
        element in change form view.
        """
        page = get_object_or_404(Page, id=page_id)
        if not page.has_moderate_permission(request):
            raise Http404()

        context = {
            'page': page,
        }
        return render_to_response('admin/cms/page/moderation_messages.html', context)

    @transaction.commit_on_success
    def approve_page(self, request, page_id):
        """Approve changes on current page by user from request.
        """
        #TODO: change to POST method !! get is not safe
        page = get_object_or_404(Page, id=page_id)
        if not page.has_moderate_permission(request):
            raise Http404()

        moderator.approve_page(request, page)

        # Django SQLite bug. Does not convert to string the lazy instances
        from django.utils.translation import ugettext as _
        self.message_user(request, _('Page was successfully approved.'))

        if 'node' in request.REQUEST:
            # if request comes from tree..
<<<<<<< HEAD
            return render_admin_menu_item(request, page)
        referer = request.META.get('HTTP_REFERER', reverse('admin:cms_page_changelist'))
        path = '../../'
        if 'admin' not in referer:
            path = '%s?edit-off' % referer.split('?')[0]
        return HttpResponseRedirect( path )


    @transaction.commit_on_success
    def publish_page(self, request, page_id):
        page = get_object_or_404(Page, id=page_id)
        # ensure user has permissions to publish this page
        if not page.has_moderate_permission(request):
            return HttpResponseForbidden("Denied")
        page.publish()
        referer = request.META['HTTP_REFERER']
        path = '../../'
        if 'admin' not in referer:
            path = '%s?edit-off' % referer.split('?')[0]
        return HttpResponseRedirect( path )
=======
            return admin_utils.render_admin_menu_item(request, page)
        return HttpResponseRedirect('../../')
>>>>>>> 06de1354


    def delete_view(self, request, object_id, *args, **kwargs):
        """If page is under modaretion, just mark this page for deletion = add
        delete action to page states.
        """
        page = get_object_or_404(Page, id=object_id)

        if not self.has_delete_permission(request, page):
            raise PermissionDenied

        if settings.CMS_MODERATOR and page.is_under_moderation():
            # don't perform a delete action, just mark page for deletion
            page.force_moderation_action = PageModeratorState.ACTION_DELETE
            page.moderator_state = Page.MODERATOR_NEED_DELETE_APPROVEMENT
            page.save()

            if not self.has_change_permission(request, None):
                return HttpResponseRedirect("../../../../")
            return HttpResponseRedirect("../../")

        response = super(PageAdmin, self).delete_view(request, object_id, *args, **kwargs)
        return response

    @create_on_success
    def delete_translation(self, request, object_id, extra_context=None):

        language = get_language_from_request(request)

        opts = Page._meta
        titleopts = Title._meta
        app_label = titleopts.app_label
        pluginopts = CMSPlugin._meta

        try:
            obj = self.queryset(request).get(pk=unquote(object_id))
        except self.model.DoesNotExist:
            # Don't raise Http404 just yet, because we haven't checked
            # permissions yet. We don't want an unauthenticated user to be able
            # to determine whether a given object exists.
            obj = None

        if not self.has_delete_permission(request, obj):
            raise PermissionDenied

        if obj is None:
            raise Http404(
                _('%(name)s object with primary key %(key)r does not exist.') % {
                    'name': force_unicode(opts.verbose_name),
                    'key': escape(object_id)
                })

        if not len(obj.get_languages()) > 1:
            raise Http404(_('There only exists one translation for this page'))

        titleobj = get_object_or_404(Title, page__id=object_id, language=language)
        saved_plugins = CMSPlugin.objects.filter(placeholder__page__id=object_id, language=language)
        
<<<<<<< HEAD
        using = []
        if router:
            using = router.db_for_read(self.model)
            deleted_objects, perms_needed =  get_deleted_objects([titleobj], titleopts, request.user, self.admin_site, using)[:2]
            to_delete_plugins, perms_needed_plugins = get_deleted_objects(plugins, pluginopts, request.user, self.admin_site, using)[:2]
        else:
            deleted_objects, perms_needed =  get_deleted_objects([titleobj], titleopts, request.user, self.admin_site, 4)
            to_delete_plugins, perms_needed_plugins = get_deleted_objects(plugins, pluginopts, request.user, self.admin_site, 4)
            
=======
        deleted_objects, perms_needed = get_deleted_objects([titleobj], titleopts, request.user, self.admin_site)
        to_delete_plugins, perms_needed_plugins = get_deleted_objects(saved_plugins, pluginopts, request.user, self.admin_site)
>>>>>>> 06de1354
        deleted_objects.append(to_delete_plugins)
        perms_needed = set( list(perms_needed) + list(perms_needed_plugins) )
        

        if request.method == 'POST':
            if perms_needed:
                raise PermissionDenied

            message = _('Title and plugins with language %(language)s was deleted') % {
                'language': [name for code, name in settings.CMS_LANGUAGES if code == language][0]
            }
            self.log_change(request, titleobj, message)
            self.message_user(request, message)

            titleobj.delete()
            for p in saved_plugins:
                p.delete()

            public = obj.publisher_public
            if public:
                public.save()
                
            if "reversion" in settings.INSTALLED_APPS:
                make_revision_with_plugins(obj)
                
            if not self.has_change_permission(request, None):
                return HttpResponseRedirect("../../../../")
            return HttpResponseRedirect("../../")

        context = {
            "title": _("Are you sure?"),
            "object_name": force_unicode(titleopts.verbose_name),
            "object": titleobj,
            "deleted_objects": deleted_objects,
            "perms_lacking": perms_needed,
            "opts": titleopts,
            "root_path": self.admin_site.root_path,
            "app_label": app_label,
        }
        context.update(extra_context or {})
        context_instance = template.RequestContext(request, current_app=self.admin_site.name)
        return render_to_response(self.delete_confirmation_template or [
            "admin/%s/%s/delete_confirmation.html" % (app_label, titleopts.object_name.lower()),
            "admin/%s/delete_confirmation.html" % app_label,
            "admin/delete_confirmation.html"
        ], context, context_instance=context_instance)

    def remove_delete_state(self, request, object_id):
        """Remove all delete action from page states, requires change permission
        """
        page = get_object_or_404(Page, id=object_id)
        if not self.has_change_permission(request, page):
            raise PermissionDenied
        page.pagemoderatorstate_set.get_delete_actions().delete()
        page.moderator_state = Page.MODERATOR_NEED_APPROVEMENT
        page.save()
        return HttpResponseRedirect("../../%d/" % page.id)

    def preview_page(self, request, object_id):
        """Redirecting preview function based on draft_id
        """
        instance = page = get_object_or_404(Page, id=object_id)
        attrs = "?preview=1"
        if request.REQUEST.get('public', None):
            if not page.publisher_public_id:
                raise Http404
            instance = page.publisher_public
        else:
            attrs += "&draft=1"

        url = instance.get_absolute_url() + attrs

        site = Site.objects.get_current()

        if not site == instance.site:
            url = "http://%s%s" % (instance.site.domain, url)
        return HttpResponseRedirect(url)

    def change_status(self, request, page_id):
        """
        Switch the status of a page
        """
        if request.method != 'POST':
            return HttpResponseNotAllowed
        page = get_object_or_404(Page, pk=page_id)
        if page.has_publish_permission(request):
            page.published = not page.published
<<<<<<< HEAD
            page.save()
            return render_admin_menu_item(request, page)
=======
            page.save(force_state=Page.MODERATOR_NEED_APPROVEMENT)
            return admin_utils.render_admin_menu_item(request, page)
>>>>>>> 06de1354
        else:
            return HttpResponseForbidden(unicode(_("You do not have permission to publish this page")))

    def change_innavigation(self, request, page_id):
        """
        Switch the in_navigation of a page
        """
        if request.method != 'POST':
            return HttpResponseNotAllowed
        page = get_object_or_404(Page, pk=page_id)
        if page.has_change_permission(request):
            if page.in_navigation:
                page.in_navigation = False
            else:
                page.in_navigation = True
            page.save(force_state=Page.MODERATOR_NEED_APPROVEMENT)
            return admin_utils.render_admin_menu_item(request, page)
        return HttpResponseForbidden(_("You do not have permission to change this page's in_navigation status"))

    @create_on_success
    def add_plugin(self, request):
        if 'history' in request.path or 'recover' in request.path:
            return HttpResponse(str("error"))
        if request.method == "POST":
            plugin_type = request.POST['plugin_type']
            placeholder_id = request.POST.get('placeholder', None)
            parent_id = request.POST.get('parent_id', None)
            if placeholder_id:
                placeholder = get_object_or_404(Placeholder, pk=placeholder_id)
                page = get_page_from_placeholder_if_exists(placeholder)
            else:
                placeholder = None
                page = None
            parent = None
            # page add-plugin
            if page:
                language = request.POST['language'] or get_language_from_request(request)
                position = CMSPlugin.objects.filter(language=language, placeholder=placeholder).count()
                limits = settings.CMS_PLACEHOLDER_CONF.get("%s %s" % (page.get_template(), placeholder.slot), {}).get('limits', None)
                if not limits:
                    limits = settings.CMS_PLACEHOLDER_CONF.get(placeholder.slot, {}).get('limits', None)
                if limits:
                    global_limit = limits.get("global")
                    type_limit = limits.get(plugin_type)
                    if global_limit and position >= global_limit:
                        return HttpResponseBadRequest("This placeholder already has the maximum number of plugins")
                    elif type_limit:
                        type_count = CMSPlugin.objects.filter(language=language, placeholder=placeholder, plugin_type=plugin_type).count()
                        if type_count >= type_limit:
                            return HttpResponseBadRequest("This placeholder already has the maximum number allowed %s plugins.'%s'" % plugin_type)
            # in-plugin add-plugin
            elif parent_id:
                parent = get_object_or_404(CMSPlugin, pk=parent_id)
                placeholder = parent.placeholder
                page = get_page_from_placeholder_if_exists(placeholder)
                language = parent.language
                position = None
            # placeholder (non-page) add-plugin
            else:
                position = None
                language = request.POST['language'] or get_language_from_request(request)
            if page and not page.has_change_permission(request):
                return HttpResponseForbidden(unicode(_("You do not have permission to change this page")))

            # Sanity check to make sure we're not getting bogus values from JavaScript:
            if not language or not language in [ l[0] for l in settings.LANGUAGES ]:
                return HttpResponseBadRequest(unicode(_("Language must be set to a supported language!")))

            plugin = CMSPlugin(language=language, plugin_type=plugin_type, position=position, placeholder=placeholder)

            if parent:
                plugin.parent = parent
            plugin.save()
            
            if 'reversion' in settings.INSTALLED_APPS and page:
                make_revision_with_plugins(page)
                reversion.revision.user = request.user
                plugin_name = unicode(plugin_pool.get_plugin(plugin_type).name)
                reversion.revision.comment = unicode(_(u"%(plugin_name)s plugin added to %(placeholder)s") % {'plugin_name':plugin_name, 'placeholder':placeholder})
                
            return HttpResponse(str(plugin.pk))
        raise Http404

    @create_on_success
    @transaction.commit_on_success
    def copy_plugins(self, request):
        if 'history' in request.path or 'recover' in request.path:
            return HttpResponse(str("error"))
        if request.method == "POST":
            copy_from = request.POST['copy_from']
            placeholder_id = request.POST['placeholder']
            placeholder = get_object_or_404(Placeholder, pk=placeholder_id)
            page = get_page_from_placeholder_if_exists(placeholder)
            language = request.POST['language'] or get_language_from_request(request)

            if not page.has_change_permission(request):
                return HttpResponseForbidden(_("You do not have permission to change this page"))
            if not language or not language in [ l[0] for l in settings.CMS_LANGUAGES ]:
                return HttpResponseBadRequest(_("Language must be set to a supported language!"))
            if language == copy_from:
                return HttpResponseBadRequest(_("Language must be different than the copied language!"))
<<<<<<< HEAD
            plugins = list(placeholder.cmsplugin_set.filter(language=copy_from).order_by('tree_id', '-rght'))
            
            copy_plugins_to(plugins, placeholder, language)
            
            if page and "reversion" in settings.INSTALLED_APPS:
                make_revision_with_plugins(page)
                reversion.revision.user = request.user
                reversion.revision.comment = _(u"Copied %(language)s plugins to %(placeholder)s") % {'language':dict(settings.LANGUAGES)[language], 'placeholder':placeholder}
                
            plugin_list = CMSPlugin.objects.filter(language=language, placeholder=placeholder, parent=None).order_by('position')
            return render_to_response('admin/cms/page/widgets/plugin_item.html', {'plugin_list':plugin_list}, RequestContext(request))
=======
            placeholder_plugins = list(
                placeholder.cmsplugin_set.filter(
                    language=copy_from
                ).order_by('tree_id', '-rght')
            )
            ptree = []
            for p in placeholder_plugins:
                p.copy_plugin(placeholder, language, ptree)
            if 'reversion' in settings.INSTALLED_APPS:
                page.save()
                save_all_plugins(request, page, placeholder)
                reversion.revision.user = request.user
                reversion.revision.comment = _(u"Copied %(language)s plugins to %(placeholder)s") % {
                    'language': dict(settings.LANGUAGES)[language],
                    'placeholder': placeholder,
                }
            plugin_list = CMSPlugin.objects.filter(
                language=language, placeholder=placeholder, parent=None
            ).order_by('position')
            return render_to_response('admin/cms/page/widgets/plugin_item.html', {
                'plugin_list': plugin_list
            }, RequestContext(request))
>>>>>>> 06de1354
        raise Http404

    @create_on_success
    def edit_plugin(self, request, plugin_id):
        plugin_id = int(plugin_id)
        if not 'history' in request.path and not 'recover' in request.path:
            cms_plugin = get_object_or_404(CMSPlugin, pk=plugin_id)
            page = get_page_from_placeholder_if_exists(cms_plugin.placeholder)
            instance, plugin_admin = cms_plugin.get_plugin_instance(self.admin_site)
            if page and not page.has_change_permission(request):
                raise PermissionDenied
        else:
            # history view with reversion
            from reversion.models import Version
            pre_edit = request.path.split("/edit-plugin/")[0]
            version_id = pre_edit.split("/")[-1]
            Version.objects.get(pk=version_id)
            version = get_object_or_404(Version, pk=version_id)
            rev_objs = []
            for related_version in version.revision.version_set.all():
                try:
                    rev = related_version.object_version
                except models.FieldDoesNotExist:
                    continue
                else:
                    rev_objs.append(rev.object)
            # TODO: check permissions

            for obj in rev_objs:
                if obj.__class__ == CMSPlugin and obj.pk == plugin_id:
                    cms_plugin = obj
                    break
<<<<<<< HEAD
=======
            page = plugins.get_page_from_plugin_or_404(cms_plugin)
>>>>>>> 06de1354
            inst, plugin_admin = cms_plugin.get_plugin_instance(self.admin_site)
            instance = None
            if cms_plugin.get_plugin_class().model == CMSPlugin:
                instance = cms_plugin
            else:
                for obj in rev_objs:
                    if hasattr(obj, "cmsplugin_ptr_id") and int(obj.cmsplugin_ptr_id) == int(cms_plugin.pk):
                        instance = obj
                        break
            if not instance:
                raise Http404("This plugin is not saved in a revision")

        plugin_admin.cms_plugin_instance = cms_plugin
        try:
            plugin_admin.placeholder = cms_plugin.placeholder # TODO: what for reversion..? should it be inst ...?
        except Placeholder.DoesNotExist:
            pass
        if request.method == "POST":
            # set the continue flag, otherwise will plugin_admin make redirect to list
            # view, which actually does'nt exists
            request.POST['_continue'] = True

        if 'reversion' in settings.INSTALLED_APPS and ('history' in request.path or 'recover' in request.path):
            # in case of looking to history just render the plugin content
            context = RequestContext(request)
            return render_to_response(plugin_admin.render_template, plugin_admin.render(context, instance, plugin_admin.placeholder))


        if not instance:
            # instance doesn't exist, call add view
            response = plugin_admin.add_view(request)

        else:
            # already saved before, call change view
            # we actually have the instance here, but since i won't override
            # change_view method, is better if it will be loaded again, so
            # just pass id to plugin_admin
            response = plugin_admin.change_view(request, str(plugin_id))
        if request.method == "POST" and plugin_admin.object_successfully_changed:
            
            # if reversion is installed, save version of the page plugins
            if 'reversion' in settings.INSTALLED_APPS and page:
                make_revision_with_plugins(page)    
                reversion.revision.user = request.user
                plugin_name = unicode(plugin_pool.get_plugin(cms_plugin.plugin_type).name)
                reversion.revision.comment = _(u"%(plugin_name)s plugin edited at position %(position)s in %(placeholder)s") % {
                    'plugin_name': plugin_name,
                    'position': cms_plugin.position,
                    'placeholder': cms_plugin.placeholder.slot
                }
            # read the saved object from plugin_admin - ugly but works
            saved_object = plugin_admin.saved_object

            context = {
                'CMS_MEDIA_URL': settings.CMS_MEDIA_URL,
                'plugin': saved_object,
                'is_popup': True,
                'name': unicode(saved_object),
                "type": saved_object.get_plugin_name(),
                'plugin_id': plugin_id,
                'icon': force_escape(escapejs(saved_object.get_instance_icon_src())),
                'alt': force_escape(escapejs(saved_object.get_instance_icon_alt())),
            }
            return render_to_response('admin/cms/page/plugin_forms_ok.html', context, RequestContext(request))

        return response

    @create_on_success
    def move_plugin(self, request):
        if request.method == "POST" and not 'history' in request.path:
            pos = 0
            page = None
            success = False
            if 'plugin_id' in request.POST:
                plugin = CMSPlugin.objects.get(pk=int(request.POST['plugin_id']))
                page = plugins.get_page_from_plugin_or_404(plugin)
                placeholder_slot = request.POST['placeholder']
                placeholders = plugins.get_placeholders(page.get_template())
                if not placeholder_slot in placeholders:
                    return HttpResponse(str("error"))
                placeholder = page.placeholders.get(slot=placeholder_slot)
                plugin.placeholder = placeholder
                # plugin positions are 0 based, so just using count here should give us 'last_position + 1'
                position = CMSPlugin.objects.filter(placeholder=placeholder).count()
                plugin.position = position
                plugin.save()
                success = True
            if 'ids' in request.POST:
                for plugin_id in request.POST['ids'].split("_"):
                    plugin = CMSPlugin.objects.get(pk=plugin_id)
                    page = get_page_from_placeholder_if_exists(plugin.placeholder)

                    if page and not page.has_change_permission(request):
                        raise Http404

                    if plugin.position != pos:
                        plugin.position = pos
                        plugin.save()
                    pos += 1
                success = True
            if not success:
                HttpResponse(str("error"))
                
            if page and 'reversion' in settings.INSTALLED_APPS:
                make_revision_with_plugins(page)
                reversion.revision.user = request.user
                reversion.revision.comment = unicode(_(u"Plugins where moved"))
                
            return HttpResponse(str("ok"))
        else:
            return HttpResponse(str("error"))

    @create_on_success
    def remove_plugin(self, request):
        if request.method == "POST" and not 'history' in request.path:
            plugin_id = request.POST['plugin_id']
            plugin = get_object_or_404(CMSPlugin, pk=plugin_id)
            placeholder = plugin.placeholder
            page = get_page_from_placeholder_if_exists(placeholder)

            if page and not page.has_change_permission(request):
                raise Http404

            if page and settings.CMS_MODERATOR and page.is_under_moderation():
                # delete the draft version of the plugin
                plugin.delete()
                # set the page to require approval and save
                page.moderator_state = Page.MODERATOR_NEED_APPROVEMENT
                page.save()
            else:
                plugin.delete_with_public()

            plugin_name = unicode(plugin_pool.get_plugin(plugin.plugin_type).name)
<<<<<<< HEAD
            comment = _(u"%(plugin_name)s plugin at position %(position)s in %(placeholder)s was deleted.") % {'plugin_name':plugin_name, 'position':plugin.position, 'placeholder':plugin.placeholder}
            
=======
            comment = _(u"%(plugin_name)s plugin at position %(position)s in %(placeholder)s was deleted.") % {
                'plugin_name': plugin_name,
                'position': plugin.position,
                'placeholder': plugin.placeholder,
            }
>>>>>>> 06de1354
            if page and 'reversion' in settings.INSTALLED_APPS:
                make_revision_with_plugins(page)    
                reversion.revision.user = request.user
                reversion.revision.comment = comment
                
            return HttpResponse("%s,%s" % (plugin_id, comment))
        raise Http404

    def change_moderation(self, request, page_id):
        """Called when user clicks on a moderation checkbox in tree vies, so if he
        wants to add/remove/change moderation required by him. Moderate is sum of
        mask values.
        """
        from cms.models.moderatormodels import MASK_PAGE, MASK_CHILDREN, MASK_DESCENDANTS
        if request.method != 'POST':
            return HttpResponseNotAllowed
        page = get_object_or_404(Page, id=page_id)
        moderate = request.POST.get('moderate', None)
        if moderate is not None and page.has_moderate_permission(request):
            try:
                moderate = int(moderate)
            except:
                moderate = 0

            if moderate == 0:
                # kill record with moderation which equals zero
                try:
                    page.pagemoderator_set.get(user=request.user).delete()
                except ObjectDoesNotExist:
                    pass
                return admin_utils.render_admin_menu_item(request, page)
            elif moderate <= MASK_PAGE + MASK_CHILDREN + MASK_DESCENDANTS:
                page_moderator, created = page.pagemoderator_set.get_or_create(user=request.user)
                # split value to attributes
                page_moderator.set_decimal(moderate)
                page_moderator.save()
                return admin_utils.render_admin_menu_item(request, page)
        raise Http404
    
    def lookup_allowed(self, key, *args):
        if key == 'site__exact':
            return True
        return super(PageAdmin, self).lookup_allowed(key, *args)

admin.site.register(Page, PageAdmin)<|MERGE_RESOLUTION|>--- conflicted
+++ resolved
@@ -1,36 +1,5 @@
-<<<<<<< HEAD
 # -*- coding: utf-8 -*-
-from cms.admin.change_list import CMSChangeList
-from cms.admin.dialog.views import get_copy_dialog
-from cms.admin.forms import PageForm, PageAddForm
-from cms.admin.permissionadmin import PAGE_ADMIN_INLINES, \
-    PagePermissionInlineAdmin
-from cms.admin.views import revert_plugins
-from cms.apphook_pool import apphook_pool
-from cms.exceptions import NoPermissionsException
-from cms.forms.widgets import PluginEditor
-from cms.models import Page, Title, CMSPlugin, PagePermission, \
-    PageModeratorState, EmptyTitle, GlobalPagePermission
-from cms.models.managers import PagePermissionsPermissionManager
-from cms.models.moderatormodels import MASK_PAGE, MASK_CHILDREN, \
-    MASK_DESCENDANTS
-from cms.models.placeholdermodel import Placeholder
-from cms.plugin_pool import plugin_pool
-from cms.utils import get_template_from_request, get_language_from_request
-from cms.utils.admin import render_admin_menu_item
-from cms.utils.copy_plugins import copy_plugins_to
-from cms.utils.helpers import make_revision_with_plugins
-from cms.utils.moderator import update_moderation_message, \
-    get_test_moderation_level, moderator_should_approve, approve_page, \
-    will_require_moderation
-from cms.utils.permissions import has_page_add_permission, \
-    has_page_change_permission, get_user_permission_level, \
-    has_global_change_permissions_permission
-from cms.utils.placeholder import get_page_from_placeholder_if_exists
-from cms.utils.plugins import get_placeholders, get_page_from_plugin_or_404
-=======
 import os
->>>>>>> 06de1354
 from copy import deepcopy
 
 from django import template
@@ -48,17 +17,6 @@
 from django.utils.encoding import force_unicode
 from django.utils.translation import ugettext_lazy as _
 
-<<<<<<< HEAD
-# silly hack to test features/ fixme
-import inspect
-if inspect.getargspec(get_deleted_objects)[0][-1] == 'using':
-    from django.db import router
-else:
-    router = False
-
-model_admin = admin.ModelAdmin
-create_on_success = lambda x: x
-=======
 from django.contrib import admin
 from django.contrib.admin.options import IncorrectLookupParameters
 from django.contrib.admin.util import unquote, get_deleted_objects
@@ -76,14 +34,23 @@
 from cms.models import (Page, Title, CMSPlugin, PagePermission,
     PageModeratorState, EmptyTitle, GlobalPagePermission)
 from cms.models.managers import PagePermissionsPermissionManager
+from cms.models.moderatormodels import (MASK_PAGE, 
+    MASK_CHILDREN, MASK_DESCENDANTS)
 from cms.models.placeholdermodel import Placeholder
 from cms.plugin_pool import plugin_pool
 from cms.utils import (moderator, permissions, plugins, placeholder,
-    get_template_from_request, get_language_from_request, admin as admin_utils)
+    get_template_from_request, get_language_from_request, admin as admin_utils,
+    copy_plugins, helpers)
 from cms.utils.placeholder import get_page_from_placeholder_if_exists
 
 from menus.menu_pool import menu_pool
->>>>>>> 06de1354
+
+# silly hack to test features/ fixme
+import inspect
+if inspect.getargspec(get_deleted_objects)[0][-1] == 'using':
+    from django.db import router
+else:
+    router = False
 
 if 'reversion' in settings.INSTALLED_APPS:
     import reversion
@@ -300,14 +267,10 @@
         # is there any moderation message? save/update state
         if settings.CMS_MODERATOR and 'moderator_message' in form.cleaned_data and \
             form.cleaned_data['moderator_message']:
-<<<<<<< HEAD
-            update_moderation_message(obj, form.cleaned_data['moderator_message'])
+            moderator.update_moderation_message(obj, form.cleaned_data['moderator_message'])
             
         if obj and "reversion" in settings.INSTALLED_APPS:
-            make_revision_with_plugins(obj)
-=======
-            moderator.update_moderation_message(obj, form.cleaned_data['moderator_message'])
->>>>>>> 06de1354
+            helpers.make_revision_with_plugins(obj)
 
     @create_on_success
     def change_template(self, request, object_id):
@@ -318,7 +281,7 @@
                 page.template = to_template
                 page.save()
                 if "reversion" in settings.INSTALLED_APPS:
-                    make_revision_with_plugins(page)
+                    helpers.make_revision_with_plugins(page)
                 return HttpResponse(str("ok"))
             else:
                 return HttpResponseBadRequest("template not valid")
@@ -349,11 +312,7 @@
                 l = list(given_fieldsets[0][1]['fields'][2])
                 l.remove('published')
                 given_fieldsets[0][1]['fields'][2] = tuple(l)
-<<<<<<< HEAD
-            for placeholder_name in sorted(get_placeholders(placeholders_template)):
-=======
-            for placeholder_name in plugins.get_placeholders(placeholders_template):
->>>>>>> 06de1354
+            for placeholder_name in sorted(plugins.get_placeholders(placeholders_template)):
                 name = settings.CMS_PLACEHOLDER_CONF.get("%s %s" % (obj.template, placeholder_name), {}).get("name", None)
                 if not name:
                     name = settings.CMS_PLACEHOLDER_CONF.get(placeholder_name, {}).get("name", None)
@@ -426,13 +385,8 @@
                 template_choices = list(settings.CMS_TEMPLATES)
                 form.base_fields['template'].choices = template_choices
                 form.base_fields['template'].initial = force_unicode(selected_template)
-<<<<<<< HEAD
-            
-            placeholders = get_placeholders(selected_template)
-=======
 
             placeholders = plugins.get_placeholders(selected_template)
->>>>>>> 06de1354
             for placeholder_name in placeholders:
                 plugin_list = []
                 show_copy = False
@@ -523,17 +477,6 @@
                             continue
                 yield inline.get_formset(request, obj)
 
-
-<<<<<<< HEAD
-=======
-    def save_form(self, request, form, change):
-        """
-        Given a ModelForm return an unsaved instance. ``change`` is True if
-        the object is being changed, and False if it's being added.
-        """
-        return super(PageAdmin, self).save_form(request, form, change)
-
->>>>>>> 06de1354
     def get_widget(self, request, page, lang, name):
         """
         Given the request and name of a placeholder return a PluginEditor Widget
@@ -847,15 +790,11 @@
 
         # move page
         page.move_page(target, position)
-<<<<<<< HEAD
         
         if "reversion" in settings.INSTALLED_APPS:
-            make_revision_with_plugins(page)
+            helpers.make_revision_with_plugins(page)
             
-        return render_admin_menu_item(request, page)
-=======
         return admin_utils.render_admin_menu_item(request, page)
->>>>>>> 06de1354
 
     def get_permissions(self, request, page_id):
         page = get_object_or_404(Page, id=page_id)
@@ -951,8 +890,7 @@
 
         if 'node' in request.REQUEST:
             # if request comes from tree..
-<<<<<<< HEAD
-            return render_admin_menu_item(request, page)
+            return admin_utils.render_admin_menu_item(request, page)
         referer = request.META.get('HTTP_REFERER', reverse('admin:cms_page_changelist'))
         path = '../../'
         if 'admin' not in referer:
@@ -972,10 +910,6 @@
         if 'admin' not in referer:
             path = '%s?edit-off' % referer.split('?')[0]
         return HttpResponseRedirect( path )
-=======
-            return admin_utils.render_admin_menu_item(request, page)
-        return HttpResponseRedirect('../../')
->>>>>>> 06de1354
 
 
     def delete_view(self, request, object_id, *args, **kwargs):
@@ -1034,7 +968,6 @@
         titleobj = get_object_or_404(Title, page__id=object_id, language=language)
         saved_plugins = CMSPlugin.objects.filter(placeholder__page__id=object_id, language=language)
         
-<<<<<<< HEAD
         using = []
         if router:
             using = router.db_for_read(self.model)
@@ -1043,11 +976,7 @@
         else:
             deleted_objects, perms_needed =  get_deleted_objects([titleobj], titleopts, request.user, self.admin_site, 4)
             to_delete_plugins, perms_needed_plugins = get_deleted_objects(plugins, pluginopts, request.user, self.admin_site, 4)
-            
-=======
-        deleted_objects, perms_needed = get_deleted_objects([titleobj], titleopts, request.user, self.admin_site)
-        to_delete_plugins, perms_needed_plugins = get_deleted_objects(saved_plugins, pluginopts, request.user, self.admin_site)
->>>>>>> 06de1354
+        
         deleted_objects.append(to_delete_plugins)
         perms_needed = set( list(perms_needed) + list(perms_needed_plugins) )
         
@@ -1071,7 +1000,7 @@
                 public.save()
                 
             if "reversion" in settings.INSTALLED_APPS:
-                make_revision_with_plugins(obj)
+                helpers.make_revision_with_plugins(obj)
                 
             if not self.has_change_permission(request, None):
                 return HttpResponseRedirect("../../../../")
@@ -1135,13 +1064,8 @@
         page = get_object_or_404(Page, pk=page_id)
         if page.has_publish_permission(request):
             page.published = not page.published
-<<<<<<< HEAD
             page.save()
-            return render_admin_menu_item(request, page)
-=======
-            page.save(force_state=Page.MODERATOR_NEED_APPROVEMENT)
             return admin_utils.render_admin_menu_item(request, page)
->>>>>>> 06de1354
         else:
             return HttpResponseForbidden(unicode(_("You do not have permission to publish this page")))
 
@@ -1217,7 +1141,7 @@
             plugin.save()
             
             if 'reversion' in settings.INSTALLED_APPS and page:
-                make_revision_with_plugins(page)
+                helpers.make_revision_with_plugins(page)
                 reversion.revision.user = request.user
                 plugin_name = unicode(plugin_pool.get_plugin(plugin_type).name)
                 reversion.revision.comment = unicode(_(u"%(plugin_name)s plugin added to %(placeholder)s") % {'plugin_name':plugin_name, 'placeholder':placeholder})
@@ -1243,42 +1167,17 @@
                 return HttpResponseBadRequest(_("Language must be set to a supported language!"))
             if language == copy_from:
                 return HttpResponseBadRequest(_("Language must be different than the copied language!"))
-<<<<<<< HEAD
             plugins = list(placeholder.cmsplugin_set.filter(language=copy_from).order_by('tree_id', '-rght'))
             
-            copy_plugins_to(plugins, placeholder, language)
+            copy_plugins.copy_plugins_to(plugins, placeholder, language)
             
             if page and "reversion" in settings.INSTALLED_APPS:
-                make_revision_with_plugins(page)
+                helpers.make_revision_with_plugins(page)
                 reversion.revision.user = request.user
                 reversion.revision.comment = _(u"Copied %(language)s plugins to %(placeholder)s") % {'language':dict(settings.LANGUAGES)[language], 'placeholder':placeholder}
                 
             plugin_list = CMSPlugin.objects.filter(language=language, placeholder=placeholder, parent=None).order_by('position')
             return render_to_response('admin/cms/page/widgets/plugin_item.html', {'plugin_list':plugin_list}, RequestContext(request))
-=======
-            placeholder_plugins = list(
-                placeholder.cmsplugin_set.filter(
-                    language=copy_from
-                ).order_by('tree_id', '-rght')
-            )
-            ptree = []
-            for p in placeholder_plugins:
-                p.copy_plugin(placeholder, language, ptree)
-            if 'reversion' in settings.INSTALLED_APPS:
-                page.save()
-                save_all_plugins(request, page, placeholder)
-                reversion.revision.user = request.user
-                reversion.revision.comment = _(u"Copied %(language)s plugins to %(placeholder)s") % {
-                    'language': dict(settings.LANGUAGES)[language],
-                    'placeholder': placeholder,
-                }
-            plugin_list = CMSPlugin.objects.filter(
-                language=language, placeholder=placeholder, parent=None
-            ).order_by('position')
-            return render_to_response('admin/cms/page/widgets/plugin_item.html', {
-                'plugin_list': plugin_list
-            }, RequestContext(request))
->>>>>>> 06de1354
         raise Http404
 
     @create_on_success
@@ -1311,10 +1210,6 @@
                 if obj.__class__ == CMSPlugin and obj.pk == plugin_id:
                     cms_plugin = obj
                     break
-<<<<<<< HEAD
-=======
-            page = plugins.get_page_from_plugin_or_404(cms_plugin)
->>>>>>> 06de1354
             inst, plugin_admin = cms_plugin.get_plugin_instance(self.admin_site)
             instance = None
             if cms_plugin.get_plugin_class().model == CMSPlugin:
@@ -1357,7 +1252,7 @@
             
             # if reversion is installed, save version of the page plugins
             if 'reversion' in settings.INSTALLED_APPS and page:
-                make_revision_with_plugins(page)    
+                helpers.make_revision_with_plugins(page)    
                 reversion.revision.user = request.user
                 plugin_name = unicode(plugin_pool.get_plugin(cms_plugin.plugin_type).name)
                 reversion.revision.comment = _(u"%(plugin_name)s plugin edited at position %(position)s in %(placeholder)s") % {
@@ -1419,7 +1314,7 @@
                 HttpResponse(str("error"))
                 
             if page and 'reversion' in settings.INSTALLED_APPS:
-                make_revision_with_plugins(page)
+                helpers.make_revision_with_plugins(page)
                 reversion.revision.user = request.user
                 reversion.revision.comment = unicode(_(u"Plugins where moved"))
                 
@@ -1448,18 +1343,13 @@
                 plugin.delete_with_public()
 
             plugin_name = unicode(plugin_pool.get_plugin(plugin.plugin_type).name)
-<<<<<<< HEAD
-            comment = _(u"%(plugin_name)s plugin at position %(position)s in %(placeholder)s was deleted.") % {'plugin_name':plugin_name, 'position':plugin.position, 'placeholder':plugin.placeholder}
-            
-=======
             comment = _(u"%(plugin_name)s plugin at position %(position)s in %(placeholder)s was deleted.") % {
                 'plugin_name': plugin_name,
                 'position': plugin.position,
                 'placeholder': plugin.placeholder,
             }
->>>>>>> 06de1354
             if page and 'reversion' in settings.INSTALLED_APPS:
-                make_revision_with_plugins(page)    
+                helpers.make_revision_with_plugins(page)    
                 reversion.revision.user = request.user
                 reversion.revision.comment = comment
                 
