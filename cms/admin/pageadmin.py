--- conflicted
+++ resolved
@@ -1382,11 +1382,7 @@
                 return render_admin_menu_item(request, page)
         raise Http404
     
-<<<<<<< HEAD
-    def lookup_allowed(self, key, *args):
-=======
     def lookup_allowed(self, key, *args, **kwargs):
->>>>>>> ae48a46b
         if key == 'site__exact':
             return True
         return super(PageAdmin, self).lookup_allowed(key, *args)
