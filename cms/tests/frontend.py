--- conflicted
+++ resolved
@@ -10,11 +10,7 @@
 from cms.test_utils.testcases import CMSTestCase
 
 from django.utils import unittest
-<<<<<<< HEAD
 from django.db import connections
-=======
-from django.contrib.auth.models import User
->>>>>>> 28b70a44
 from django.contrib.sites.models import Site
 from django.test import LiveServerTestCase, TestCase
 
