# -*- coding: utf-8 -*-
import unittest
import doctest
from django.conf import settings


# doc testing in some modules
from cms.utils import urlutils
from cms.tests.page import PagesTestCase
from cms.tests.permmod import PermissionModeratorTestCase
from cms.tests.site import SiteTestCase

def suite():
    # this must be changed!! and tests must happen for multiple configurations!
    s = unittest.TestSuite()
    s.addTest(doctest.DocTestSuite(urlutils))
    s.addTest(unittest.defaultTestLoader.loadTestsFromTestCase(PagesTestCase))
    
    s.addTest(unittest.defaultTestLoader.loadTestsFromTestCase(SiteTestCase))
    
    if settings.CMS_PERMISSION and settings.CMS_MODERATOR:
        # this test is settings dependant, and these settings can not be
        # changed on the fly.
        s.addTest(unittest.defaultTestLoader.loadTestsFromTestCase(PermissionModeratorTestCase))
    return s
<<<<<<< HEAD
=======
 
def test_runner_with_coverage(test_labels, verbosity=1, interactive=True, extra_tests=[]):
    """Custom test runner.  Follows the django.test.simple.run_tests() interface."""
    import os, shutil, sys
 
    # Look for coverage.py in __file__/lib as well as sys.path
    sys.path = [os.path.join(os.path.dirname(__file__), "lib")] + sys.path
     
    import coverage
    from django.test.simple import run_tests as django_test_runner
     
    from django.conf import settings
    
    # Start code coverage before anything else if necessary
    #if hasattr(settings, 'COVERAGE_MODULES') and not test_labels:
    coverage.use_cache(0) # Do not cache any of the coverage.py stuff
    coverage.start()
 
    test_results = django_test_runner(test_labels, verbosity, interactive, extra_tests)
 
    # Stop code coverage after tests have completed
    #if hasattr(settings, 'COVERAGE_MODULES') and not test_labels:
    coverage.stop()
 
    # Print code metrics header
    print ''
    print '----------------------------------------------------------------------'
    print ' Unit Test Code Coverage Results'
    print '----------------------------------------------------------------------'
    
    # Report code coverage metrics
    coverage_modules = []
    if hasattr(settings, 'COVERAGE_MODULES') and (not test_labels or 'cms' in test_labels):
        for module in settings.COVERAGE_MODULES:
            coverage_modules.append(__import__(module, globals(), locals(), ['']))
    coverage.report(coverage_modules, show_missing=1)
            #Print code metrics footer
    print '----------------------------------------------------------------------'

    return test_results
>>>>>>> a3467fcf
<|MERGE_RESOLUTION|>--- conflicted
+++ resolved
@@ -23,8 +23,6 @@
         # changed on the fly.
         s.addTest(unittest.defaultTestLoader.loadTestsFromTestCase(PermissionModeratorTestCase))
     return s
-<<<<<<< HEAD
-=======
  
 def test_runner_with_coverage(test_labels, verbosity=1, interactive=True, extra_tests=[]):
     """Custom test runner.  Follows the django.test.simple.run_tests() interface."""
@@ -64,5 +62,4 @@
             #Print code metrics footer
     print '----------------------------------------------------------------------'
 
-    return test_results
->>>>>>> a3467fcf
+    return test_results