{% load i18n l10n sekizai_tags admin_static cms_js_tags cms_admin cms_tags %}{% load url from future %}
{% language request.toolbar.toolbar_language %}
{% addtoblock "js" %}
<script type="text/javascript">
	var _jQuery = window.jQuery || undefined;
	var _$ = window.$ || undefined;
</script>
{% endaddtoblock %}
{% addtoblock "js" %}<script src="{% static "admin/js/jquery.min.js" %}"></script>{% endaddtoblock %}
{% addtoblock "js" %}<script src="{% static "cms/js/libs/class.min.js" %}"></script>{% endaddtoblock %}
{% addtoblock "js" %}<script src="{% static "cms/js/plugins/jquery.ui.custom.js" %}"></script>{% endaddtoblock %}
{% addtoblock "js" %}<script src="{% static "cms/js/plugins/jquery.ui.nestedsortable.js" %}"></script>{% endaddtoblock %}
{% addtoblock "js" %}<script src="{% static "cms/js/plugins/cms.base.js" %}"></script>{% endaddtoblock %}
{% addtoblock "js" %}<script src="{% static "cms/js/plugins/cms.modal.js" %}"></script>{% endaddtoblock %}
{% addtoblock "js" %}<script src="{% static "cms/js/plugins/cms.sideframe.js" %}"></script>{% endaddtoblock %}
{% addtoblock "js" %}<script src="{% static "cms/js/plugins/cms.clipboard.js" %}"></script>{% endaddtoblock %}
{% addtoblock "js" %}<script src="{% static "cms/js/plugins/cms.plugins.js" %}"></script>{% endaddtoblock %}
{% addtoblock "js" %}<script src="{% static "cms/js/plugins/cms.structureboard.js" %}"></script>{% endaddtoblock %}
{% addtoblock "js" %}<script src="{% static "cms/js/plugins/cms.toolbar.js" %}"></script>{% endaddtoblock %}

{% addtoblock "css" %}<link rel="stylesheet" href="{% static "cms/css/plugins/cms.toolbar.css" %}" />{% endaddtoblock %}
{% addtoblock "css" %}<link rel="stylesheet" href="{% static "cms/css/plugins/cms.placeholders.css" %}" />{% endaddtoblock %}
{% addtoblock "js" %}
<script>
(function($) {
// CMS.$ will be passed for $
$(document).ready(function () {
	// this is a global shared configuration
	CMS.config = {
		'auth': {% if user.is_authenticated %}true{% else %}false{% endif %},
		'debug': {% if debug %}true{% else %}false{% endif %},
		'csrf': '{{ csrf_token }}',
		'lang': {
			'cancel': '{% trans "Cancel" %}',
			'debug': '{% blocktrans %}Development version using django CMS {{ cms_version }}{% endblocktrans %}',
			'text': '{% trans "Text" %}'
		},
		'urls': {
			'settings': '', // url to save settings
			'static': '{{ STATIC_URL }}'
		},
		'settings': {
			'version': '{{ cms_version }}',
			'toolbar': 'expanded',
			'mode': 'edit',
			'sideframe': { 'url': '' },
			'states': []
		},
		'clipboard': '{{ request.toolbar.clipboard.pk|unlocalize }}',
		'messages': '{% if messages %}{% for message in messages %}{{ message }}{% endfor %}{% endif %}',
		'publisher': '{% if not request.current_page.publisher_is_draft and request.current_page.publisher_draft.is_dirty and user.is_authenticated %}{% trans "This page has unpublished changes." %}{% endif %}'
	};

	// extends API
	$.extend(CMS.API, {
		'Toolbar': new CMS.Toolbar(),
		'Clipboard': new CMS.Clipboard(),
		'StructureBoard': new CMS.StructureBoard()
	});
});
})(CMS.$);
</script>
{% endaddtoblock %}
{% addtoblock "js" %}
<script type="text/javascript">
	window.jQuery = _jQuery;
	window.$ = _$;
</script>
{% endaddtoblock %}
<div class="cms-wrapper">
<div id="cms_toolbar" class="cms_reset{% if not user.is_authenticated %} cms_toolbar-auth{% endif %}{% if debug %} cms_toolbar-debug{% endif %}">

	<!-- debug bar -->
	<div class="cms_debug-bar"></div>

	<!-- start: toolbar -->
	<div class="cms_toolbar">
		<div class="cms_toolbar-left">
			{% include "cms/toolbar/items/logo.html" %}

			{% if not user.is_authenticated %}
			{% include "cms/toolbar/items/login.html" %}
			{% else %}
			<ul class="cms_toolbar-item cms_toolbar-item-navigation">
				{% for item in request.toolbar.get_left_items %}
					{{ item.render }}
				{% endfor %}
			</ul>
			{% endif %}
		</div>

		<div class="cms_toolbar-right">
			{% for item in request.toolbar.get_right_items %}
				{{ item.render }}
			{% endfor %}
			{% if request.toolbar.can_change %}
			<div class="cms_toolbar-item cms_toolbar-item_switch{% if not request.toolbar.edit_mode %} cms_toolbar-item_switch-active{% endif %}">
				<a href="{% if request.toolbar.edit_mode %}?edit_off{% else %}?edit{% endif %}">
					<span class="cms_toolbar-item_switch-on">{% trans "Live" %}</span>
					<span class="cms_toolbar-item_switch-off">{% trans "Draft" %}</span>
				</a>
				<span class="cms_toolbar-item_switch-knob">{% trans "Change" %}</span>
			</div>
			{% endif %}
		</div>
	</div>
	<div class="cms_toolbar-trigger"><a href="#">{% trans "Toggle toolbar" %}</a></div>
	<!-- end: toolbar -->

	<!-- start: sidebar -->
	<div class="cms_sideframe">
		<div class="cms_sideframe-resize"><span class="cms_sideframe-knob"></span></div>
		<div class="cms_sideframe-frame"></div>
		<div class="cms_sideframe-shim"></div>
		<div class="cms_sideframe-btn">
			<div class="cms_sideframe-close"></div>
			<div class="cms_sideframe-hide"></div>
			<div class="cms_sideframe-maximize"></div>
		</div>
		<div class="cms_sideframe-copy"></div>
	</div>
	<!-- end: sidebar -->

	{% if request.toolbar.edit_mode or request.toolbar.build_mode %}
	{% if request.toolbar.get_clipboard_plugins %}
	{% with slot="clipbaord" %}
	<!-- start: clipboard -->
	<div class="cms_clipboard">
		<div class="cms_clipboard-triggers">
			<!-- maximum of 5 -->
			<!-- delete link -->
			{% for plugin in request.toolbar.get_clipboard_plugins %}
				{% if not plugin.parent_id %}
				<div class="cms_clipboard-numbers"><a href="#">{{ forloop.index }}</a></div>
				{% endif %}
			{% endfor %}
		</div>
		{% for plugin in request.toolbar.get_clipboard_plugins %}
		<div class="cms_plugins">{% include "cms/toolbar/plugin.html" with instance=plugin %}</div>
		{% endfor %}
		<div class="cms_clipboard-containers cms_draggables">
			{% for plugin in request.toolbar.get_clipboard_plugins %}
				{% if forloop.counter <= 5 %}
				{% with show_language="true" %}{% include "cms/toolbar/draggable_item.html" with plugin=plugin %}{% endwith %}
				{% endif %}
			{% endfor %}
		</div>
		<p class="cms_clipboard-empty"><a href="{% url "admin:cms_page_clear_placeholder" request.toolbar.clipboard.pk %}" data-post='{"csrfmiddlewaretoken": "{{ csrf_token }}"}'>{% trans "Empty Clipboard" %}</a></p>
	</div>
	<!-- end: clipboard -->
	{% endwith %}
	{% endif %}
	{% endif %}

	<!-- start: messages -->
	<div class="cms_messages">
		<div class="cms_messages-close"></div>
		<div class="cms_messages-inner"></div>
	</div>
	<!-- end: messages -->

	<!-- start: modal -->
	<div class="cms_modal">
		<div class="cms_modal-head">
			<span class="cms_modal-title">&nbsp;</span>
			<span class="cms_modal-collapse" title="minimize">-</span>
			<span class="cms_modal-maximize" title="maximize">+</span>
			<span class="cms_modal-close" title="close">x</span>
		</div>
		<div class="cms_modal-body">
			<div class="cms_modal-shim"></div>
			<div class="cms_modal-frame"></div>
		</div>
		<div class="cms_modal-foot">
			<div class="cms_modal-breadcrumb">
				<span class="cms_modal-breadcrumb-title">{% trans "Start" %}</span>
				<span class="cms_modal-breadcrumb-items">&nbsp;</span>
			</div>
			<div class="cms_modal-buttons"></div>
			<div class="cms_modal-resize"></div>
		</div>
	</div>
	<!-- end: modal -->

	<!-- start: placeholder -->
	<div class="cms_placeholders-tooltip">{% trans "Double-click to edit" %}<span></span></div>
	<!-- end: placeholder -->
    {% endlanguage %}
     <div class="draggables">
         {% for placeholder in request.toolbar.placeholders.values %}
         {% with placeholder.slot as slot %}
         <div class="placeholder" id="{{ placeholder.pk }}">
                {% for plugin in placeholder.get_cached_plugins %}
                	{% include "cms/toolbar/draggable_item.html" with plugin=plugin %}
                {% endfor %}
            </div>
         {% endwith %}
         {% endfor %}
     </div>
</div>
<<<<<<< HEAD

=======
</div>
{% endlanguage %}
>>>>>>> 3c1e87e9
<|MERGE_RESOLUTION|>--- conflicted
+++ resolved
@@ -198,9 +198,4 @@
          {% endfor %}
      </div>
 </div>
-<<<<<<< HEAD
-
-=======
-</div>
-{% endlanguage %}
->>>>>>> 3c1e87e9
+{% endlanguage %}