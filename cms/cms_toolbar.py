--- conflicted
+++ resolved
@@ -109,17 +109,12 @@
         menu_items.items.append(Item("?edit", _('Edit Page'), disabled=self.toolbar.edit_mode, load_modal=False))
         menu_items.items.append(Item(
             reverse('admin:cms_page_change', args=[page.pk]),
-<<<<<<< HEAD
             _('Basic Settings'),
-            load_modal=True)
-        )
-=======
-            _('Settings'),
             load_modal=True,
             close_url=reverse('admin:cms_page_changelist'),
             redirect_on_close_url='.',
-        ))
->>>>>>> 6b3c4dd4
+        )
+        )
         if self.toolbar.build_mode or self.toolbar.edit_mode:
             menu_items.items.append(self.get_template_menu())
         menu_items.items.append(Break())
@@ -154,22 +149,24 @@
         menu_items.items.append(Item(
             reverse('admin:cms_page_advanced', args=[page.pk]),
             _('Advanced Settings'),
+            close_url=reverse('admin:cms_page_changelist'),
             load_modal=True, disabled=not page.has_advanced_settings_permission(self.request))
         )
         if get_cms_setting('PERMISSION'):
             menu_items.items.append(Item(
                 reverse('admin:cms_page_permissions', args=[page.pk]),
                 _('Permissions'),
-                load_modal=True, active=not page.has_change_permissions_permission(self.request))
-            )
-        menu_items.items.append(Break())
-        menu_items.items.append(Item(
-            reverse('admin:cms_page_delete', args=(self.page.pk,)),
-            _('Delete Page'),
-            load_modal=True,
-            close_url=reverse('admin:cms_page_changelist'),
-            redirect_on_close_url='/',
-        ))
+                load_modal=True, active=not page.has_change_permissions_permission(self.request),
+                close_url=reverse('admin:cms_page_changelist'),
+            ))
+            menu_items.items.append(Break())
+            menu_items.items.append(Item(
+                reverse('admin:cms_page_delete', args=(self.page.pk,)),
+                _('Delete Page'),
+                load_modal=True,
+                close_url=reverse('admin:cms_page_changelist'),
+                redirect_on_close_url='/',
+            ))
 
         return menu_items
 
