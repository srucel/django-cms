--- conflicted
+++ resolved
@@ -119,10 +119,6 @@
             if not prefix and location[1].startswith("/") and \
                     not location[1].startswith(settings.MEDIA_URL) and \
                     not location[1].startswith(settings.ADMIN_MEDIA_PREFIX):
-<<<<<<< HEAD
-                response._headers['location'] = (location[0], "%s%s%s" % (pages_root, request.LANGUAGE_CODE, request.path_info))
-=======
                 response._headers['location'] = (location[0], "%s%s%s" % (pages_root, request.LANGUAGE_CODE, location[1]))
         response.set_cookie("django_language", request.LANGUAGE_CODE)
->>>>>>> 2d73888d
         return response