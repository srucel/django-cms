from django import template
from django.core.cache import cache
from django.core.mail import send_mail
from django.contrib.sites.models import Site
from django.utils.safestring import mark_safe
from django.utils.translation import ugettext_lazy as _
from cms.exceptions import NoHomeFound

from cms import settings
from cms.models import Page
from cms.utils.moderator import get_cmsplugin_queryset, get_page_queryset, get_title_queryset
from cms.utils import get_language_from_request,\
    get_extended_navigation_nodes, find_children, cut_levels, find_selected


register = template.Library()


def show_menu(context, from_level=0, to_level=100, extra_inactive=0, extra_active=100, template="cms/menu.html", next_page=None, root_id=None):
    """
    render a nested list of all children of the pages
    from_level: is the start level
    to_level: is the max level rendered
    render_children: if set to True will render all not direct ascendants too
    """
    request = context['request']
    page_queryset = get_page_queryset(request)
    
    site = Site.objects.get_current()
    lang = get_language_from_request(request)
    current_page = request.current_page
    if current_page == "dummy":
        context.update({'children':[],
                    'template':template,
                    'from_level':from_level,
                    'to_level':to_level,
                    'extra_inactive':extra_inactive,
                    'extra_active':extra_active})
        return context
    if hasattr(current_page, "home_pk_cache"):
        home_pk = current_page.home_pk_cache
    else:
        try:
            home_pk = page_queryset.get_home(site).pk
        except NoHomeFound:
            home_pk = 0
    if not next_page: #new menu... get all the data so we can save a lot of queries
        ids = []
        children = []
        ancestors = []
        if current_page:
            alist = current_page.get_ancestors().values_list('id', 'soft_root')
        else:# maybe the active node is in an extender?
            alist = []
            extenders = page_queryset.published().filter(in_navigation=True, 
                                                        site=site, 
                                                        level__lte=to_level)
            extenders = extenders.exclude(navigation_extenders__isnull=True).exclude( navigation_extenders__exact="")
            for ext in extenders:
                ext.childrens = []
                ext.ancestors_ascending = []
                get_extended_navigation_nodes(request, 100, [ext], ext.level, 100, 100, False, ext.navigation_extenders)
                if hasattr(ext, "ancestor"):
                    alist = list(ext.get_ancestors().values_list('id', 'soft_root'))
                    alist = [(ext.pk, ext.soft_root)] + alist
                    break
        filters = {'in_navigation' : True, 
                   'site' : site,
                   'level__lte' : to_level}
        #check the ancestors for softroots
        soft_root_pk = None
        for p in alist:
            ancestors.append(p[0])
            if p[1]:
                soft_root_pk = p[0]
        #modify filters if we don't start from the root
        root_page = None
        if root_id:
            try:
                root_page = page_queryset.get(reverse_id=root_id)
            except:
                send_missing_mail(root_id, request)
        else:
            if current_page and current_page.soft_root:
                root_page = current_page
                soft_root_pk = current_page.pk
            elif soft_root_pk:
                root_page = page_queryset.get(pk=soft_root_pk)
        if root_page:
            if isinstance(root_page, int):
                root_page = page_queryset.get(pk=root_page)
            if isinstance(root_page, Page):
                root_page = page_queryset.get(pk=root_page.id)
            elif isinstance(root_page, unicode):
                root_page = page_queryset.get(reverse_id=root_page)
            filters['tree_id'] = root_page.tree_id
            filters['lft__gt'] = root_page.lft
            filters['rght__lt'] = root_page.rght
            filters['level__lte'] = root_page.level + to_level
            db_from_level = root_page.level + from_level
        else:
            db_from_level = from_level
        if settings.CMS_HIDE_UNTRANSLATED:
            filters['title_set__language'] = lang
        pages = page_queryset.published().filter(**filters).order_by('tree_id', 
                                                                    'parent', 
                                                                    'lft')
        
        pages = list(pages)
        if root_page:
            pages = [root_page] + pages
        all_pages = pages[:]
        root_level = getattr(root_page, 'level', None)
        for page in pages:# build the tree
            if page.level >= db_from_level:
                ids.append(page.pk)
            if page.level == 0 or page.level == root_level:
                if page.parent_id:
                    page.get_cached_ancestors()
                else:
                    page.ancestors_ascending = []
                page.home_pk_cache = home_pk
                page.menu_level = 0 - from_level
                page.childrens = []
                children.append(page)
                if page.pk == soft_root_pk:
                    page.soft_root = False #ugly hack for the recursive function
                if current_page:
                    pk = current_page.pk
                else:
                    pk = -1
                find_children(page, pages, extra_inactive, extra_active, ancestors, pk, request=request, to_levels=to_level)
                if page.pk == soft_root_pk:
                    page.soft_root = True
        if db_from_level > 0:
            children = cut_levels(children, db_from_level)
        titles = list(get_title_queryset(request).filter(page__in=ids, language=lang))
        for page in all_pages:# add the title and slugs and some meta data
            for title in titles:
                if title.page_id == page.pk:
                    page.title_cache = title
                    #titles.remove(title)
            if page.pk in ancestors:
                page.ancestor = True
            if current_page and page.parent_id == current_page.parent_id and not page.pk == current_page.pk:
                page.sibling = True
    else:
        children = next_page.childrens
    context.update({'children':children,
                    'template':template,
                    'from_level':from_level,
                    'to_level':to_level,
                    'extra_inactive':extra_inactive,
                    'extra_active':extra_active})
    return context
show_menu = register.inclusion_tag('cms/dummy.html', takes_context=True)(show_menu)


def show_menu_below_id(context, root_id=None, from_level=0, to_level=100, extra_inactive=0, extra_active=100, template_file="cms/menu.html", next_page=None):
    return show_menu(context, from_level, to_level, extra_inactive, extra_active, template_file, next_page, root_id=root_id)
register.inclusion_tag('cms/dummy.html', takes_context=True)(show_menu_below_id)


def show_sub_menu(context, levels=100, template="cms/sub_menu.html"):
    """Get the root page of the current page and 
    render a nested list of all root's children pages"""
    request = context['request']
    page_queryset = get_page_queryset(request)
    
    lang = get_language_from_request(request)
    site = Site.objects.get_current()
    children = []
    page = request.current_page
    if page == "dummy":
        context.update({'children':[],
                        'template':template,
                        'from_level':0,
                        'to_level':0,
                        'extra_inactive':0,
                        'extra_active':0
                        })
        return context
    
    if page:
        page.get_cached_ancestors()
        # this is not required anymore, sice home_pk_cache is a getter 
        #if not hasattr(page, "home_pk_cache"):
        #    page.home_pk_cache = page_queryset.get_home(site).pk
        filters = {'in_navigation':True, 
                  'lft__gt':page.lft, 
                  'rght__lt':page.rght, 
                  'tree_id':page.tree_id, 
                  'level__lte':page.level+levels, 
                  'site':site}
        if settings.CMS_HIDE_UNTRANSLATED:
            filters['title_set__language'] = lang
        pages = page_queryset.published().filter(**filters)
        ids = []
        pages = list(pages)
        all_pages = pages[:]
        
        page.childrens = []
        for p in pages:
            p.descendant  = True
            ids.append(p.pk)
        page.selected = True
        page.menu_level = -1
        was_soft_root = False
        if page.soft_root:
            was_soft_root = True
            page.soft_root = False
        find_children(page, pages, levels, levels, [], page.pk, request=request)
        if was_soft_root:
            page.soft_root = True
        children = page.childrens
        titles = get_title_queryset(request).filter(page__in=ids, language=lang)
        for p in all_pages:# add the title and slugs and some meta data
            for title in titles:
                if title.page_id == p.pk:
                    p.title_cache = title
        from_level = page.level
        to_level = page.level+levels
        extra_active = extra_inactive = levels
    else:
        extenders = page_queryset.published().filter(in_navigation=True, site=site)
        extenders = extenders.exclude(navigation_extenders__isnull=True).exclude(navigation_extenders__exact="")
        children = []
        from_level = 0
        to_level = 0
        extra_active = 0
        extra_inactive = 0
        for ext in extenders:
            ext.childrens = []
            ext.ancestors_ascending = []
            nodes = get_extended_navigation_nodes(request, 100, [ext], ext.level, 100, levels, False, ext.navigation_extenders)
            if hasattr(ext, "ancestor"):
                selected = find_selected(nodes)
                if selected:
                    children = selected.childrens
                    from_level = selected.level
                    to_level =  from_level+levels
                    extra_active = extra_inactive = levels
    
    context.update({'children':children,
                    'template':template,
                    'from_level':from_level,
                    'to_level':to_level,
                    'extra_inactive':extra_inactive,
                    'extra_active':extra_active})
    return context
show_sub_menu = register.inclusion_tag('cms/dummy.html',
                                       takes_context=True)(show_sub_menu)
                                            

def show_breadcrumb(context, start_level=0, template="cms/breadcrumb.html"):
    request = context['request']
    page_queryset = get_page_queryset(request)
    title_queryset = get_title_queryset(request) 
    
    page = request.current_page
    if page == "dummy":
        context.update({'ancestors':[]})
        return context
    lang = get_language_from_request(request)
    if page:
        ancestors = list(page.get_ancestors())
        ancestors.append(page)
        home = page_queryset.get_home()
        if ancestors and ancestors[0].pk != home.pk: 
            ancestors = [home] + ancestors
        ids = [page.pk]
        for anc in ancestors:
            ids.append(anc.pk)
        titles = title_queryset.filter(page__in=ids, language=lang)
        for anc in ancestors:
            anc.home_pk_cache = home.pk 
            for title in titles:
                if title.page_id == anc.pk:
                    anc.title_cache = title
        for title in titles:
            if title.page_id == page.pk:
                page.title_cache = title
    else:
        site = Site.objects.get_current()
        ancestors = []
        extenders = page_queryset.published().filter(in_navigation=True, site=site)
        extenders = extenders.exclude(navigation_extenders__isnull=True).exclude(navigation_extenders__exact="")
        for ext in extenders:
            ext.childrens = []
            ext.ancestors_ascending = []
            nodes = get_extended_navigation_nodes(request, 100, [ext], ext.level, 100, 0, False, ext.navigation_extenders)
            if hasattr(ext, "ancestor"):
                selected = find_selected(nodes)
                if selected:
                    ancestors = list(ext.get_ancestors()) + [ext]
                    home = page_queryset.get_home()
                    if ancestors and ancestors[0].pk != home.pk: 
                        ancestors = [home] + ancestors
                    ids = []
                    for anc in ancestors:
                        ids.append(anc.pk)
                    titles = title_queryset.filter(page__in=ids, language=lang)
                    ancs = []
                    for anc in ancestors:
                        anc.home_pk_cache = home.pk
                        anc.ancestors_ascending = ancs[:]
                        ancs += [anc]
                        for title in titles:
                            if title.page_id == anc.pk:
                                anc.title_cache = title
                    ancestors = ancestors + selected.ancestors_ascending[1:] + [selected]
    context.update({'ancestors':ancestors,
                    'template': template})
    return context
show_breadcrumb = register.inclusion_tag('cms/dummy.html',
                                         takes_context=True)(show_breadcrumb)

def has_permission(page, request):
    return page.has_change_permission(request)
register.filter(has_permission)


def send_missing_mail(reverse_id, request):
    site = Site.objects.get_current()
    send_mail(_('Reverse ID not found on %(domain)s') % {'domain':site.domain},
                  _("A page_id_url template tag didn't found a page with the reverse_id %(reverse_id)s\n"
                    "The url of the page was: http://%(host)s%(path)s")
                    % {'reverse_id':reverse_id, 'host':site.domain, 'path':request.path},
                  settings.DEFAULT_FROM_EMAIL,
                  settings.MANAGERS, 
                  fail_silently=True)

def page_id_url(context, reverse_id, lang=None):
    """
    Show the url of a page with a reverse id in the right language
    This is mostly used if you want to have a static link in a template to a page
    """
    
    request = context.get('request', False)
    if not request:
        return {'content':''}
<<<<<<< HEAD
=======
    if request.current_page == "dummy":
        return {'content': ''}
    PageModel = get_page_model(request)
>>>>>>> f2bd9cd9
    
    if lang is None:
        lang = get_language_from_request(request)
    key = 'page_id_url_pid:'+str(reverse_id)+'_l:'+str(lang)+'_type:absolute_url'
    url = cache.get(key)
    if not url:
        try:
            page = get_page_queryset(request).get(reverse_id=reverse_id)
            url = page.get_absolute_url(language=lang)
            cache.set(key, url, settings.CMS_CONTENT_CACHE_DURATION)
        except:
            send_missing_mail(reverse_id, request)
        
    if url:
        return {'content':url}
    return {'content':''}
page_id_url = register.inclusion_tag('cms/content.html', takes_context=True)(page_id_url)


def page_language_url(context, lang):
    """
    Displays the url of the current page in the defined language.
    You can set a language_changer function with the set_language_changer function in the utils.py if there is no page.
    This is needed if you have slugs in more than one language.
    """
    if not 'request' in context:
        return ''
    
    request = context['request']
    page = request.current_page
    if page == "dummy":
        return ''
    if hasattr(request, "_language_changer"):
        url = "/%s" % lang + request._language_changer(lang)
    else:
        try:
            url = "/%s" % lang + page.get_absolute_url(language=lang, fallback=not settings.CMS_HIDE_UNTRANSLATED)
        except:
            url = "/%s/" % lang 
    if url:
        return {'content':url}
    return {'content':''}
page_language_url = register.inclusion_tag('cms/content.html', takes_context=True)(page_language_url)


def language_chooser(context, template="cms/language_chooser.html"):
    """
    Displays a language chooser
    """
    if not 'request' in context:
        return ''
    
    request = context['request']
    languages = settings.LANGUAGES
    lang = get_language_from_request(request, request.current_page)
    context.update(locals())
    return context
language_chooser = register.inclusion_tag('cms/dummy.html', takes_context=True)(language_chooser)

def do_placeholder(parser, token):
    error_string = '%r tag requires three arguments' % token.contents[0]
    try:
        # split_contents() knows not to split quoted strings.
        bits = token.split_contents()
    except ValueError:
        raise template.TemplateSyntaxError(error_string)
    if len(bits) == 2:
        #tag_name, name
        return PlaceholderNode(bits[1])
    elif len(bits) == 3:
        #tag_name, name, widget
        return PlaceholderNode(bits[1], bits[2])
    else:
        raise template.TemplateSyntaxError(error_string)

class PlaceholderNode(template.Node):
    """This template node is used to output page content and
    is also used in the admin to dynamicaly generate input fields.
    
    eg: {% placeholder content-type-name page-object widget-name %}
    
    Keyword arguments:
    content-type-name -- the content type you want to show/create
    page-object -- the page object
    widget-name -- the widget name you want into the admin interface. Take
        a look into pages.admin.widgets to see which widgets are available.
    """
    def __init__(self, name, plugins=None):
        self.name = name.lower()
        if plugins:
            self.plugins = plugins
        else:
            self.plugins = []
        

    def render(self, context):
        if not 'request' in context:
            return ''
        l = get_language_from_request(context['request'])
        request = context['request']
        
        page = request.current_page
        if page == "dummy":
            return ""
        plugins = get_cmsplugin_queryset(request).filter(page=page, language=l, placeholder__iexact=self.name, parent__isnull=True).order_by('position').select_related()
        if settings.CMS_PLACEHOLDER_CONF and self.name in settings.CMS_PLACEHOLDER_CONF:
            if "extra_context" in settings.CMS_PLACEHOLDER_CONF[self.name]:
                context.update(settings.CMS_PLACEHOLDER_CONF[self.name]["extra_context"])
        c = ""
        for plugin in plugins:
            c += plugin.render_plugin(context, self.name)
        return c
        
    def __repr__(self):
        return "<Placeholder Node: %s>" % self.name

register.tag('placeholder', do_placeholder)

def do_page_attribute(parser, token):
    error_string = '%r tag requires one argument' % token.contents[0]
    try:
        # split_contents() knows not to split quoted strings.
        bits = token.split_contents()
    except ValueError:
        raise template.TemplateSyntaxError(error_string)
    if len(bits) == 2:
        #tag_name, name
        return PageAttributeNode(bits[1])
    else:
        raise template.TemplateSyntaxError(error_string)

class PageAttributeNode(template.Node):
    """This template node is used to output attribute from page such
    as its title and slug.
    
    eg: {% page attribute field-name %}
    
    Keyword arguments:
    field-name -- the name of the field to output. One of "title",
    "slug", "meta_description" or "meta_keywords"
    """
    def __init__(self, name):
        self.name = name.lower()

    def render(self, context):
        if not 'request' in context:
            return ''
        lang = get_language_from_request(context['request'])
        request = context['request']
        page = request.current_page
        if page == "dummy":
            return ''
        if page and self.name in ["title", "slug", "meta_description", "meta_keywords", "page_title", "menu_title"]:
            f = getattr(page, "get_"+self.name)
            return f(language=lang, fallback=True)
        else:
            return ''
        
    def __repr__(self):
        return "<PageAttribute Node: %s>" % self.name

register.tag('page_attribute', do_page_attribute)

def clean_admin_list_filter(cl, spec):
    """
    used in admin to display only these users that have actually edited a page and not everybody
    """
    choices = sorted(list(spec.choices(cl)), key=lambda k: k['query_string'])
    query_string = None
    unique_choices = []
    for choice in choices:
        if choice['query_string'] != query_string:
            unique_choices.append(choice)
            query_string = choice['query_string']
    return {'title': spec.title(), 'choices' : unique_choices}
clean_admin_list_filter = register.inclusion_tag('admin/filter.html')(clean_admin_list_filter)


def show_placeholder_by_id(context, placeholder_name, reverse_id, lang=None):
    """
    Show the content of a page with a placeholder name and a reverse id in the right language
    This is mostly used if you want to have static content in a template of a page (like a footer)
    """
    request = context.get('request', False)
    
    if not request:
        return {'content':''}
    if lang is None:
        lang = get_language_from_request(request)
    key = 'show_placeholder_by_id_pid:'+reverse_id+'placeholder:'+placeholder_name+'_l:'+str(lang)
    content = cache.get(key)
    if not content:
        try:
            page = get_page_queryset(request).get(reverse_id=reverse_id)
        except:
            if settings.DEBUG:
                raise
            else:
                site = Site.objects.get_current()
                send_mail(_('Reverse ID not found on %(domain)s') % {'domain':site.domain},
                          _("A show_placeholder_by_id template tag didn't found a page with the reverse_id %(reverse_id)s\n"
                            "The url of the page was: http://%(host)s%(path)s") %
                            {'reverse_id':reverse_id, 'host':request.host, 'path':request.path},
                          settings.DEFAULT_FROM_EMAIL,
                          settings.MANAGERS,
                          fail_silently=True)

        plugins = get_cmsplugin_queryset(request).filter(page=page, language=lang, placeholder__iexact=placeholder_name, parent__isnull=True).order_by('position').select_related()
        content = ""
        for plugin in plugins:
            content += plugin.render_plugin(context, placeholder_name)

    cache.set(key, content, settings.CMS_CONTENT_CACHE_DURATION)

    if content:
        return {'content':mark_safe(content)}
    return {'content':''}
show_placeholder_by_id = register.inclusion_tag('cms/content.html', takes_context=True)(show_placeholder_by_id)<|MERGE_RESOLUTION|>--- conflicted
+++ resolved
@@ -339,12 +339,9 @@
     request = context.get('request', False)
     if not request:
         return {'content':''}
-<<<<<<< HEAD
-=======
+
     if request.current_page == "dummy":
         return {'content': ''}
-    PageModel = get_page_model(request)
->>>>>>> f2bd9cd9
     
     if lang is None:
         lang = get_language_from_request(request)
