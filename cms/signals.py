# -*- coding: utf-8 -*-
from cms.utils.conf import get_setting
from django.conf import settings
from django.core.exceptions import ObjectDoesNotExist
from django.db.models import signals
from django.dispatch import Signal

from cms.cache.permissions import (
    clear_user_permission_cache, clear_permission_cache)
from cms.models import (Page, Title, CMSPlugin, PagePermission,
    GlobalPagePermission, PageUser, PageUserGroup)

from menus.menu_pool import menu_pool
from cms.models.permissionmodels import PageUserGroup

# fired after page location is changed - is moved from one node to other
page_moved = Signal(providing_args=["instance"])

# fired when some of nodes (Title) with applications gets saved
application_post_changed = Signal(providing_args=["instance"])

# fired after page gets published - copied to public model - there may be more
# than one instances published before this signal gets called
post_publish = Signal(providing_args=["instance"])

def update_plugin_positions(**kwargs):
    plugin = kwargs['instance']
    plugins = CMSPlugin.objects.filter(language=plugin.language, placeholder=plugin.placeholder).order_by("position")
    last = 0
    for p in plugins:
        if p.position != last:
            p.position = last
            p.save()
        last += 1

signals.post_delete.connect(update_plugin_positions, sender=CMSPlugin, dispatch_uid="cms.plugin.update_position")


def update_title_paths(instance, **kwargs):
    """Update child pages paths in case when page was moved.
    """
    for title in instance.title_set.all():
        title.save()

page_moved.connect(update_title_paths, sender=Page, dispatch_uid="cms.title.update_path")


def update_title(title):
    slug = u'%s' % title.slug

    if title.page.is_home():
        title.path = ''
    elif not title.has_url_overwrite:
        title.path = u'%s' % slug
        parent_page_id = title.page.parent_id

        if parent_page_id:
            parent_title = Title.objects.get_title(parent_page_id,
                language=title.language, language_fallback=True)
            if parent_title:
                title.path = (u'%s/%s' % (parent_title.path, slug)).lstrip("/")

def pre_save_title(instance, raw, **kwargs):
    """Save old state to instance and setup path
    """

    if not instance.page.publisher_is_draft:

        menu_pool.clear(instance.page.site_id)


    if instance.id and not hasattr(instance, "tmp_path"):
        instance.tmp_path = None
        instance.tmp_application_urls = None
        try:
            instance.tmp_path, instance.tmp_application_urls = \
                Title.objects.filter(pk=instance.id).values_list('path', 'application_urls')[0]
        except IndexError:
            pass  # no Titles exist for this page yet

    # Build path from parent page's path and slug
    if instance.has_url_overwrite and instance.path:
        instance.path = instance.path.strip(" /")
    else:
        update_title(instance)

signals.pre_save.connect(pre_save_title, sender=Title, dispatch_uid="cms.title.presave")


def post_save_title(instance, raw, created, **kwargs):
    # Update descendants only if path changed
    application_changed = False
    prevent_descendants = hasattr(instance, 'tmp_prevent_descendant_update')
    if instance.path != getattr(instance, 'tmp_path', None) and not prevent_descendants:
        descendant_titles = Title.objects.filter(
            page__lft__gt=instance.page.lft,
            page__rght__lt=instance.page.rght,
            page__tree_id__exact=instance.page.tree_id,
            language=instance.language,
            has_url_overwrite=False,
        ).order_by('page__tree_id', 'page__parent', 'page__lft')

        for descendant_title in descendant_titles:
            descendant_title.path = ''  # just reset path
            descendant_title.tmp_prevent_descendant_update = True
            if descendant_title.application_urls:
                application_changed = True
            descendant_title.save()

    if not prevent_descendants and \
        (instance.application_urls != getattr(instance, 'tmp_application_urls', None) or application_changed):
        # fire it if we have some application linked to this page or some descendant
        application_post_changed.send(sender=Title, instance=instance)

    # remove temporary attributes
    if hasattr(instance, 'tmp_path'):
        del instance.tmp_path
    if hasattr(instance, 'tmp_application_urls'):
        del instance.tmp_application_urls
    if prevent_descendants:
        del instance.tmp_prevent_descendant_update

signals.post_save.connect(post_save_title, sender=Title, dispatch_uid="cms.title.postsave")


def post_save_user(instance, raw, created, **kwargs):
    """Signal called when new user is created, required only when CMS_PERMISSION.
    Assigns creator of the user to PageUserInfo model, so we know who had created
    this user account.
    
    requires: CurrentUserMiddleware
    """
    from cms.utils.permissions import get_current_user
    # read current user from thread locals
    creator = get_current_user()
    if not creator or not created or not hasattr(creator, 'pk'):
        return
    from django.db import connection

    page_user = PageUser(user_ptr_id=instance.pk, created_by=creator)
    page_user.__dict__.update(instance.__dict__)
    page_user.save()


def post_save_user_group(instance, raw, created, **kwargs):
    """The same like post_save_user, but for Group, required only when 
    CMS_PERMISSION.
    Assigns creator of the group to PageUserGroupInfo model, so we know who had
    created this user account.
    
    requires: CurrentUserMiddleware
    """
    from cms.utils.permissions import get_current_user
    # read current user from thread locals
    creator = get_current_user()
    if not creator or not created or creator.is_anonymous():
        return
<<<<<<< HEAD
    from django.db import connection
    
    # TODO: same as in post_save_user - raw sql is just not nice - workaround...?
    
    cursor = connection.cursor()
    query = "INSERT INTO %s (group_ptr_id, created_by_id) VALUES (%d, %d)" % (
        PageUserGroup._meta.db_table,
        instance.pk, 
        creator.pk
    )
    cursor.execute(query) 
    cursor.close()
    
if get_setting('PERMISSION'):
=======

    page_user = PageUserGroup(user_ptr_id=instance.pk, created_by=creator)
    page_user.__dict__.update(instance.__dict__)
    page_user.save()

if settings.CMS_PERMISSION:
>>>>>>> 2d525670
    # only if permissions are in use
    from django.contrib.auth.models import User, Group
    # register signals to user related models
    signals.post_save.connect(post_save_user, User)
    signals.post_save.connect(post_save_user_group, Group)


def pre_save_page(instance, raw, **kwargs):
    """Assigns old_page attribute, so we can compare changes.
    """
    instance.old_page = None
    try:
        instance.old_page = Page.objects.get(pk=instance.pk)
    except ObjectDoesNotExist:
        pass


def post_save_page_moderator(instance, raw, created, **kwargs):
    """Helper post save signal.
    """
    old_page = instance.old_page

    # tell moderator something was happen with this page
    from cms.utils.moderator import page_changed
    if not old_page:
        page_changed(instance, old_page)

def post_save_page(instance, **kwargs):
    if instance.old_page is None or instance.old_page.parent_id != instance.parent_id:
        for page in instance.get_descendants():
            for title in page.title_set.all():
                update_title(title)
                title.save()

def update_placeholders(instance, **kwargs):
    instance.rescan_placeholders()

def invalidate_menu_cache(instance, **kwargs):
    menu_pool.clear(instance.site_id)

# tell moderator, there is something happening with this page
signals.pre_save.connect(pre_save_page, sender=Page, dispatch_uid="cms.page.presave")
signals.post_save.connect(post_save_page_moderator, sender=Page, dispatch_uid="cms.page.postsave")
signals.post_save.connect(post_save_page, sender=Page)
signals.post_save.connect(update_placeholders, sender=Page)
signals.pre_save.connect(invalidate_menu_cache, sender=Page)
signals.pre_delete.connect(invalidate_menu_cache, sender=Page)

def pre_save_user(instance, raw, **kwargs):
    clear_user_permission_cache(instance)

def pre_delete_user(instance, **kwargs):
    clear_user_permission_cache(instance)

def pre_save_group(instance, raw, **kwargs):
    if instance.pk:
        for user in instance.user_set.all():
            clear_user_permission_cache(user)

def pre_delete_group(instance, **kwargs):
    for user in instance.user_set.all():
        clear_user_permission_cache(user)

def _clear_users_permissions(instance):
    if instance.user:
        clear_user_permission_cache(instance.user)
    if instance.group:
        for user in instance.group.user_set.all():
            clear_user_permission_cache(user)

def pre_save_pagepermission(instance, raw, **kwargs):
    _clear_users_permissions(instance)

def pre_delete_pagepermission(instance, **kwargs):
    _clear_users_permissions(instance)

def pre_save_globalpagepermission(instance, raw, **kwargs):
    _clear_users_permissions(instance)
    menu_pool.clear(all=True)

def pre_delete_globalpagepermission(instance, **kwargs):
    _clear_users_permissions(instance)

def pre_save_delete_page(instance, **kwargs):
    clear_permission_cache()

if get_setting('PERMISSION'):
    signals.pre_save.connect(pre_save_user, sender=User)
    signals.pre_delete.connect(pre_delete_user, sender=User)

    signals.pre_save.connect(pre_save_user, sender=PageUser)
    signals.pre_delete.connect(pre_delete_user, sender=PageUser)

    signals.pre_save.connect(pre_save_group, sender=Group)
    signals.pre_delete.connect(pre_delete_group, sender=Group)

    signals.pre_save.connect(pre_save_group, sender=PageUserGroup)
    signals.pre_delete.connect(pre_delete_group, sender=PageUserGroup)

    signals.pre_save.connect(pre_save_pagepermission, sender=PagePermission)
    signals.pre_delete.connect(pre_delete_pagepermission, sender=PagePermission)

    signals.pre_save.connect(pre_save_globalpagepermission, sender=GlobalPagePermission)
    signals.pre_delete.connect(pre_delete_globalpagepermission, sender=GlobalPagePermission)

    signals.pre_save.connect(pre_save_delete_page, sender=Page)
    signals.pre_delete.connect(pre_save_delete_page, sender=Page)<|MERGE_RESOLUTION|>--- conflicted
+++ resolved
@@ -155,29 +155,12 @@
     creator = get_current_user()
     if not creator or not created or creator.is_anonymous():
         return
-<<<<<<< HEAD
-    from django.db import connection
-    
-    # TODO: same as in post_save_user - raw sql is just not nice - workaround...?
-    
-    cursor = connection.cursor()
-    query = "INSERT INTO %s (group_ptr_id, created_by_id) VALUES (%d, %d)" % (
-        PageUserGroup._meta.db_table,
-        instance.pk, 
-        creator.pk
-    )
-    cursor.execute(query) 
-    cursor.close()
-    
-if get_setting('PERMISSION'):
-=======
-
+    
     page_user = PageUserGroup(user_ptr_id=instance.pk, created_by=creator)
     page_user.__dict__.update(instance.__dict__)
     page_user.save()
-
-if settings.CMS_PERMISSION:
->>>>>>> 2d525670
+    
+if get_setting('PERMISSION'):
     # only if permissions are in use
     from django.contrib.auth.models import User, Group
     # register signals to user related models
