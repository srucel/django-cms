--- conflicted
+++ resolved
@@ -183,7 +183,6 @@
                 USE_TZ=use_tz,
                 SOUTH_TESTS_MIGRATE=migrate
             )
-<<<<<<< HEAD
 
             # Command line option takes precedent over environment variable
             auth_user_model = args['--user']
@@ -201,8 +200,6 @@
 
             configure(**test_settings)
 
-=======
->>>>>>> 28b70a44
             # run
             if args['test']:
                 os.environ['DJANGO_LIVE_TEST_SERVER_ADDRESS'] = 'localhost:8082,8090-8100,9000-9200,7041'
